--- conflicted
+++ resolved
@@ -1,233 +1,220 @@
-# Automatically generated makefile, created by the Introjucer
-# Don't edit this file! Your changes will be overwritten when you re-save the Introjucer project!
-
-# (this disables dependency generation if multiple architectures are set)
-DEPFLAGS := $(if $(word 2, $(TARGET_ARCH)), , -MMD)
-
-ifndef CONFIG
-  CONFIG=Debug
-endif
-
-ifeq ($(CONFIG),Debug)
-  BINDIR := build
-  LIBDIR := build
-  OBJDIR := build/intermediate/Debug
-  OUTDIR := ../../build/Debug
-
-  ifeq ($(TARGET_ARCH),)
-    TARGET_ARCH := -march=native
-  endif
-
-  CPPFLAGS := $(DEPFLAGS) -D "LINUX=1" -D "DEBUG=1" -D "_DEBUG=1" -D "JUCER_LINUX_MAKE_6D53C8B4=1" -D "JUCE_APP_VERSION=0.0.1" -D "JUCE_APP_VERSION_HEX=0x1" -I /usr/include -I /usr/include/freetype2 -I ../../JuceLibraryCode -I ../../deps/JUCE/modules
-  CFLAGS += $(CPPFLAGS) $(TARGET_ARCH) -g -ggdb -O0
-  CXXFLAGS += $(CFLAGS) -std=c++11
-  LDFLAGS += $(TARGET_ARCH) -L$(BINDIR) -L$(LIBDIR) -L/usr/X11R6/lib/ -lX11 -lXext -lXinerama -ldl -lfreetype -lpthread -lrt 
-
-  TARGET := pocket-home
-  BLDCMD = $(CXX) -o $(OUTDIR)/$(TARGET) $(OBJECTS) $(LDFLAGS) $(RESOURCES) $(TARGET_ARCH)
-  CLEANCMD = rm -rf $(OUTDIR)/$(TARGET) $(OBJDIR)
-endif
-
-ifeq ($(CONFIG),Release)
-  BINDIR := build
-  LIBDIR := build
-  OBJDIR := build/intermediate/Release
-  OUTDIR := ../../build/Release
-
-  ifeq ($(TARGET_ARCH),)
-    TARGET_ARCH := -march=native
-  endif
-
-  CPPFLAGS := $(DEPFLAGS) -D "LINUX=1" -D "NDEBUG=1" -D "JUCER_LINUX_MAKE_6D53C8B4=1" -D "JUCE_APP_VERSION=0.0.1" -D "JUCE_APP_VERSION_HEX=0x1" -I /usr/include -I /usr/include/freetype2 -I ../../JuceLibraryCode -I ../../deps/JUCE/modules
-  CFLAGS += $(CPPFLAGS) $(TARGET_ARCH) -O3
-  CXXFLAGS += $(CFLAGS) -std=c++11
-  LDFLAGS += $(TARGET_ARCH) -L$(BINDIR) -L$(LIBDIR) -fvisibility=hidden -L/usr/X11R6/lib/ -lX11 -lXext -lXinerama -ldl -lfreetype -lpthread -lrt 
-
-  TARGET := pocket-home
-  BLDCMD = $(CXX) -o $(OUTDIR)/$(TARGET) $(OBJECTS) $(LDFLAGS) $(RESOURCES) $(TARGET_ARCH)
-  CLEANCMD = rm -rf $(OUTDIR)/$(TARGET) $(OBJDIR)
-endif
-
-OBJECTS := \
-<<<<<<< HEAD
-  $(OBJDIR)/PowerPageComponent_4a26c732.o \
-  $(OBJDIR)/BatteryMonitor_37302b96.o \
-=======
-  $(OBJDIR)/BatteryMonitor_37302b96.o \
-  $(OBJDIR)/WifiStatusJson_715858f8.o \
-  $(OBJDIR)/WifiStatusNM_92fce0ef.o \
->>>>>>> 2f681c2c
-  $(OBJDIR)/WifiStatus_30949170.o \
-  $(OBJDIR)/LauncherComponent_8a29041e.o \
-  $(OBJDIR)/PageStackComponent_8da9db4d.o \
-  $(OBJDIR)/SwitchComponent_a904080a.o \
-  $(OBJDIR)/Utils_e4b11b92.o \
-  $(OBJDIR)/LauncherBarComponent_b69b173.o \
-  $(OBJDIR)/AppsPageComponent_7872953d.o \
-  $(OBJDIR)/TrainComponent_b5ba2cde.o \
-  $(OBJDIR)/PokeLookAndFeel_55885106.o \
-  $(OBJDIR)/MainComponent_a6ffb4a5.o \
-  $(OBJDIR)/SettingsPageComponent_10c3e5ac.o \
-  $(OBJDIR)/SettingsPageBluetoothComponent_e05cbdea.o \
-  $(OBJDIR)/SettingsPageWifiComponent_10168397.o \
-  $(OBJDIR)/IconSliderComponent_f4b4d044.o \
-  $(OBJDIR)/Main_90ebc5c2.o \
-  $(OBJDIR)/BinaryData_ce4232d4.o \
-  $(OBJDIR)/juce_core_e13be5a9.o \
-  $(OBJDIR)/juce_data_structures_b87144a5.o \
-  $(OBJDIR)/juce_events_8da1559d.o \
-  $(OBJDIR)/juce_graphics_5b381e81.o \
-  $(OBJDIR)/juce_gui_basics_aa965d7d.o \
-
-.PHONY: clean
-
-$(OUTDIR)/$(TARGET): $(OBJECTS) $(RESOURCES)
-	@echo Linking pocket-home
-	-@mkdir -p $(BINDIR)
-	-@mkdir -p $(LIBDIR)
-	-@mkdir -p $(OUTDIR)
-	@$(BLDCMD)
-
-clean:
-	@echo Cleaning pocket-home
-	@$(CLEANCMD)
-
-strip:
-	@echo Stripping pocket-home
-	-@strip --strip-unneeded $(OUTDIR)/$(TARGET)
-
-<<<<<<< HEAD
-$(OBJDIR)/PowerPageComponent_4a26c732.o: ../../Source/PowerPageComponent.cpp
-	-@mkdir -p $(OBJDIR)
-	@echo "Compiling PowerPageComponent.cpp"
-	@$(CXX) $(CXXFLAGS) -o "$@" -c "$<"
-
-$(OBJDIR)/BatteryMonitor_37302b96.o: ../../Source/BatteryMonitor.cpp
-=======
-$(OBJDIR)/BatteryMonitor_37302b96.o: ../../Source/BatteryMonitor.cpp
-	-@mkdir -p $(OBJDIR)
-	@echo "Compiling BatteryMonitor.cpp"
-	@$(CXX) $(CXXFLAGS) -o "$@" -c "$<"
-
-$(OBJDIR)/WifiStatusJson_715858f8.o: ../../Source/WifiStatusJson.cpp
->>>>>>> 2f681c2c
-	-@mkdir -p $(OBJDIR)
-	@echo "Compiling WifiStatusJson.cpp"
-	@$(CXX) $(CXXFLAGS) -o "$@" -c "$<"
-
-$(OBJDIR)/WifiStatusNM_92fce0ef.o: ../../Source/WifiStatusNM.cpp
-	-@mkdir -p $(OBJDIR)
-	@echo "Compiling WifiStatusNM.cpp"
-	@$(CXX) $(CXXFLAGS) -o "$@" -c "$<"
-
-$(OBJDIR)/WifiStatus_30949170.o: ../../Source/WifiStatus.cpp
-	-@mkdir -p $(OBJDIR)
-	@echo "Compiling WifiStatus.cpp"
-	@$(CXX) $(CXXFLAGS) -o "$@" -c "$<"
-
-$(OBJDIR)/WifiStatus_30949170.o: ../../Source/WifiStatus.cpp
-	-@mkdir -p $(OBJDIR)
-	@echo "Compiling WifiStatus.cpp"
-	@$(CXX) $(CXXFLAGS) -o "$@" -c "$<"
-
-$(OBJDIR)/LauncherComponent_8a29041e.o: ../../Source/LauncherComponent.cpp
-	-@mkdir -p $(OBJDIR)
-	@echo "Compiling LauncherComponent.cpp"
-	@$(CXX) $(CXXFLAGS) -o "$@" -c "$<"
-
-$(OBJDIR)/PageStackComponent_8da9db4d.o: ../../Source/PageStackComponent.cpp
-	-@mkdir -p $(OBJDIR)
-	@echo "Compiling PageStackComponent.cpp"
-	@$(CXX) $(CXXFLAGS) -o "$@" -c "$<"
-
-$(OBJDIR)/SwitchComponent_a904080a.o: ../../Source/SwitchComponent.cpp
-	-@mkdir -p $(OBJDIR)
-	@echo "Compiling SwitchComponent.cpp"
-	@$(CXX) $(CXXFLAGS) -o "$@" -c "$<"
-
-$(OBJDIR)/Utils_e4b11b92.o: ../../Source/Utils.cpp
-	-@mkdir -p $(OBJDIR)
-	@echo "Compiling Utils.cpp"
-	@$(CXX) $(CXXFLAGS) -o "$@" -c "$<"
-
-$(OBJDIR)/LauncherBarComponent_b69b173.o: ../../Source/LauncherBarComponent.cpp
-	-@mkdir -p $(OBJDIR)
-	@echo "Compiling LauncherBarComponent.cpp"
-	@$(CXX) $(CXXFLAGS) -o "$@" -c "$<"
-
-$(OBJDIR)/AppsPageComponent_7872953d.o: ../../Source/AppsPageComponent.cpp
-	-@mkdir -p $(OBJDIR)
-	@echo "Compiling AppsPageComponent.cpp"
-	@$(CXX) $(CXXFLAGS) -o "$@" -c "$<"
-
-$(OBJDIR)/TrainComponent_b5ba2cde.o: ../../Source/TrainComponent.cpp
-	-@mkdir -p $(OBJDIR)
-	@echo "Compiling TrainComponent.cpp"
-	@$(CXX) $(CXXFLAGS) -o "$@" -c "$<"
-
-$(OBJDIR)/PokeLookAndFeel_55885106.o: ../../Source/PokeLookAndFeel.cpp
-	-@mkdir -p $(OBJDIR)
-	@echo "Compiling PokeLookAndFeel.cpp"
-	@$(CXX) $(CXXFLAGS) -o "$@" -c "$<"
-
-$(OBJDIR)/MainComponent_a6ffb4a5.o: ../../Source/MainComponent.cpp
-	-@mkdir -p $(OBJDIR)
-	@echo "Compiling MainComponent.cpp"
-	@$(CXX) $(CXXFLAGS) -o "$@" -c "$<"
-
-$(OBJDIR)/SettingsPageComponent_10c3e5ac.o: ../../Source/SettingsPageComponent.cpp
-	-@mkdir -p $(OBJDIR)
-	@echo "Compiling SettingsPageComponent.cpp"
-	@$(CXX) $(CXXFLAGS) -o "$@" -c "$<"
-
-$(OBJDIR)/SettingsPageBluetoothComponent_e05cbdea.o: ../../Source/SettingsPageBluetoothComponent.cpp
-	-@mkdir -p $(OBJDIR)
-	@echo "Compiling SettingsPageBluetoothComponent.cpp"
-	@$(CXX) $(CXXFLAGS) -o "$@" -c "$<"
-
-$(OBJDIR)/SettingsPageWifiComponent_10168397.o: ../../Source/SettingsPageWifiComponent.cpp
-	-@mkdir -p $(OBJDIR)
-	@echo "Compiling SettingsPageWifiComponent.cpp"
-	@$(CXX) $(CXXFLAGS) -o "$@" -c "$<"
-
-$(OBJDIR)/IconSliderComponent_f4b4d044.o: ../../Source/IconSliderComponent.cpp
-	-@mkdir -p $(OBJDIR)
-	@echo "Compiling IconSliderComponent.cpp"
-	@$(CXX) $(CXXFLAGS) -o "$@" -c "$<"
-
-$(OBJDIR)/Main_90ebc5c2.o: ../../Source/Main.cpp
-	-@mkdir -p $(OBJDIR)
-	@echo "Compiling Main.cpp"
-	@$(CXX) $(CXXFLAGS) -o "$@" -c "$<"
-
-$(OBJDIR)/BinaryData_ce4232d4.o: ../../JuceLibraryCode/BinaryData.cpp
-	-@mkdir -p $(OBJDIR)
-	@echo "Compiling BinaryData.cpp"
-	@$(CXX) $(CXXFLAGS) -o "$@" -c "$<"
-
-$(OBJDIR)/juce_core_e13be5a9.o: ../../deps/JUCE/modules/juce_core/juce_core.cpp
-	-@mkdir -p $(OBJDIR)
-	@echo "Compiling juce_core.cpp"
-	@$(CXX) $(CXXFLAGS) -o "$@" -c "$<"
-
-$(OBJDIR)/juce_data_structures_b87144a5.o: ../../deps/JUCE/modules/juce_data_structures/juce_data_structures.cpp
-	-@mkdir -p $(OBJDIR)
-	@echo "Compiling juce_data_structures.cpp"
-	@$(CXX) $(CXXFLAGS) -o "$@" -c "$<"
-
-$(OBJDIR)/juce_events_8da1559d.o: ../../deps/JUCE/modules/juce_events/juce_events.cpp
-	-@mkdir -p $(OBJDIR)
-	@echo "Compiling juce_events.cpp"
-	@$(CXX) $(CXXFLAGS) -o "$@" -c "$<"
-
-$(OBJDIR)/juce_graphics_5b381e81.o: ../../deps/JUCE/modules/juce_graphics/juce_graphics.cpp
-	-@mkdir -p $(OBJDIR)
-	@echo "Compiling juce_graphics.cpp"
-	@$(CXX) $(CXXFLAGS) -o "$@" -c "$<"
-
-$(OBJDIR)/juce_gui_basics_aa965d7d.o: ../../deps/JUCE/modules/juce_gui_basics/juce_gui_basics.cpp
-	-@mkdir -p $(OBJDIR)
-	@echo "Compiling juce_gui_basics.cpp"
-	@$(CXX) $(CXXFLAGS) -o "$@" -c "$<"
-
--include $(OBJECTS:%.o=%.d)
+# Automatically generated makefile, created by the Introjucer
+# Don't edit this file! Your changes will be overwritten when you re-save the Introjucer project!
+
+# (this disables dependency generation if multiple architectures are set)
+DEPFLAGS := $(if $(word 2, $(TARGET_ARCH)), , -MMD)
+
+ifndef CONFIG
+  CONFIG=Debug
+endif
+
+ifeq ($(CONFIG),Debug)
+  BINDIR := build
+  LIBDIR := build
+  OBJDIR := build/intermediate/Debug
+  OUTDIR := ../../build/Debug
+
+  ifeq ($(TARGET_ARCH),)
+    TARGET_ARCH := -march=native
+  endif
+
+  CPPFLAGS := $(DEPFLAGS) -D "LINUX=1" -D "DEBUG=1" -D "_DEBUG=1" -D "JUCER_LINUX_MAKE_6D53C8B4=1" -D "JUCE_APP_VERSION=0.0.1" -D "JUCE_APP_VERSION_HEX=0x1" -I /usr/include -I /usr/include/freetype2 -I ../../JuceLibraryCode -I ../../deps/JUCE/modules
+  CFLAGS += $(CPPFLAGS) $(TARGET_ARCH) -g -ggdb -O0
+  CXXFLAGS += $(CFLAGS) -std=c++11
+  LDFLAGS += $(TARGET_ARCH) -L$(BINDIR) -L$(LIBDIR) -L/usr/X11R6/lib/ -lX11 -lXext -lXinerama -ldl -lfreetype -lpthread -lrt 
+
+  TARGET := pocket-home
+  BLDCMD = $(CXX) -o $(OUTDIR)/$(TARGET) $(OBJECTS) $(LDFLAGS) $(RESOURCES) $(TARGET_ARCH)
+  CLEANCMD = rm -rf $(OUTDIR)/$(TARGET) $(OBJDIR)
+endif
+
+ifeq ($(CONFIG),Release)
+  BINDIR := build
+  LIBDIR := build
+  OBJDIR := build/intermediate/Release
+  OUTDIR := ../../build/Release
+
+  ifeq ($(TARGET_ARCH),)
+    TARGET_ARCH := -march=native
+  endif
+
+  CPPFLAGS := $(DEPFLAGS) -D "LINUX=1" -D "NDEBUG=1" -D "JUCER_LINUX_MAKE_6D53C8B4=1" -D "JUCE_APP_VERSION=0.0.1" -D "JUCE_APP_VERSION_HEX=0x1" -I /usr/include -I /usr/include/freetype2 -I ../../JuceLibraryCode -I ../../deps/JUCE/modules
+  CFLAGS += $(CPPFLAGS) $(TARGET_ARCH) -O3
+  CXXFLAGS += $(CFLAGS) -std=c++11
+  LDFLAGS += $(TARGET_ARCH) -L$(BINDIR) -L$(LIBDIR) -fvisibility=hidden -L/usr/X11R6/lib/ -lX11 -lXext -lXinerama -ldl -lfreetype -lpthread -lrt 
+
+  TARGET := pocket-home
+  BLDCMD = $(CXX) -o $(OUTDIR)/$(TARGET) $(OBJECTS) $(LDFLAGS) $(RESOURCES) $(TARGET_ARCH)
+  CLEANCMD = rm -rf $(OUTDIR)/$(TARGET) $(OBJDIR)
+endif
+
+OBJECTS := \
+  $(OBJDIR)/PowerPageComponent_4a26c732.o \
+  $(OBJDIR)/BatteryMonitor_37302b96.o \
+  $(OBJDIR)/WifiStatusJson_715858f8.o \
+  $(OBJDIR)/WifiStatusNM_92fce0ef.o \
+  $(OBJDIR)/WifiStatus_30949170.o \
+  $(OBJDIR)/LauncherComponent_8a29041e.o \
+  $(OBJDIR)/PageStackComponent_8da9db4d.o \
+  $(OBJDIR)/SwitchComponent_a904080a.o \
+  $(OBJDIR)/Utils_e4b11b92.o \
+  $(OBJDIR)/LauncherBarComponent_b69b173.o \
+  $(OBJDIR)/AppsPageComponent_7872953d.o \
+  $(OBJDIR)/TrainComponent_b5ba2cde.o \
+  $(OBJDIR)/PokeLookAndFeel_55885106.o \
+  $(OBJDIR)/MainComponent_a6ffb4a5.o \
+  $(OBJDIR)/SettingsPageComponent_10c3e5ac.o \
+  $(OBJDIR)/SettingsPageBluetoothComponent_e05cbdea.o \
+  $(OBJDIR)/SettingsPageWifiComponent_10168397.o \
+  $(OBJDIR)/IconSliderComponent_f4b4d044.o \
+  $(OBJDIR)/Main_90ebc5c2.o \
+  $(OBJDIR)/BinaryData_ce4232d4.o \
+  $(OBJDIR)/juce_core_e13be5a9.o \
+  $(OBJDIR)/juce_data_structures_b87144a5.o \
+  $(OBJDIR)/juce_events_8da1559d.o \
+  $(OBJDIR)/juce_graphics_5b381e81.o \
+  $(OBJDIR)/juce_gui_basics_aa965d7d.o \
+
+.PHONY: clean
+
+$(OUTDIR)/$(TARGET): $(OBJECTS) $(RESOURCES)
+	@echo Linking pocket-home
+	-@mkdir -p $(BINDIR)
+	-@mkdir -p $(LIBDIR)
+	-@mkdir -p $(OUTDIR)
+	@$(BLDCMD)
+
+clean:
+	@echo Cleaning pocket-home
+	@$(CLEANCMD)
+
+strip:
+	@echo Stripping pocket-home
+	-@strip --strip-unneeded $(OUTDIR)/$(TARGET)
+
+$(OBJDIR)/PowerPageComponent_4a26c732.o: ../../Source/PowerPageComponent.cpp
+	-@mkdir -p $(OBJDIR)
+	@echo "Compiling PowerPageComponent.cpp"
+	@$(CXX) $(CXXFLAGS) -o "$@" -c "$<"
+
+$(OBJDIR)/BatteryMonitor_37302b96.o: ../../Source/BatteryMonitor.cpp
+	-@mkdir -p $(OBJDIR)
+	@echo "Compiling BatteryMonitor.cpp"
+	@$(CXX) $(CXXFLAGS) -o "$@" -c "$<"
+
+$(OBJDIR)/WifiStatusJson_715858f8.o: ../../Source/WifiStatusJson.cpp
+	-@mkdir -p $(OBJDIR)
+	@echo "Compiling WifiStatusJson.cpp"
+	@$(CXX) $(CXXFLAGS) -o "$@" -c "$<"
+
+$(OBJDIR)/WifiStatusNM_92fce0ef.o: ../../Source/WifiStatusNM.cpp
+	-@mkdir -p $(OBJDIR)
+	@echo "Compiling WifiStatusNM.cpp"
+	@$(CXX) $(CXXFLAGS) -o "$@" -c "$<"
+
+$(OBJDIR)/WifiStatus_30949170.o: ../../Source/WifiStatus.cpp
+	-@mkdir -p $(OBJDIR)
+	@echo "Compiling WifiStatus.cpp"
+	@$(CXX) $(CXXFLAGS) -o "$@" -c "$<"
+
+$(OBJDIR)/LauncherComponent_8a29041e.o: ../../Source/LauncherComponent.cpp
+	-@mkdir -p $(OBJDIR)
+	@echo "Compiling LauncherComponent.cpp"
+	@$(CXX) $(CXXFLAGS) -o "$@" -c "$<"
+
+$(OBJDIR)/PageStackComponent_8da9db4d.o: ../../Source/PageStackComponent.cpp
+	-@mkdir -p $(OBJDIR)
+	@echo "Compiling PageStackComponent.cpp"
+	@$(CXX) $(CXXFLAGS) -o "$@" -c "$<"
+
+$(OBJDIR)/SwitchComponent_a904080a.o: ../../Source/SwitchComponent.cpp
+	-@mkdir -p $(OBJDIR)
+	@echo "Compiling SwitchComponent.cpp"
+	@$(CXX) $(CXXFLAGS) -o "$@" -c "$<"
+
+$(OBJDIR)/Utils_e4b11b92.o: ../../Source/Utils.cpp
+	-@mkdir -p $(OBJDIR)
+	@echo "Compiling Utils.cpp"
+	@$(CXX) $(CXXFLAGS) -o "$@" -c "$<"
+
+$(OBJDIR)/LauncherBarComponent_b69b173.o: ../../Source/LauncherBarComponent.cpp
+	-@mkdir -p $(OBJDIR)
+	@echo "Compiling LauncherBarComponent.cpp"
+	@$(CXX) $(CXXFLAGS) -o "$@" -c "$<"
+
+$(OBJDIR)/AppsPageComponent_7872953d.o: ../../Source/AppsPageComponent.cpp
+	-@mkdir -p $(OBJDIR)
+	@echo "Compiling AppsPageComponent.cpp"
+	@$(CXX) $(CXXFLAGS) -o "$@" -c "$<"
+
+$(OBJDIR)/TrainComponent_b5ba2cde.o: ../../Source/TrainComponent.cpp
+	-@mkdir -p $(OBJDIR)
+	@echo "Compiling TrainComponent.cpp"
+	@$(CXX) $(CXXFLAGS) -o "$@" -c "$<"
+
+$(OBJDIR)/PokeLookAndFeel_55885106.o: ../../Source/PokeLookAndFeel.cpp
+	-@mkdir -p $(OBJDIR)
+	@echo "Compiling PokeLookAndFeel.cpp"
+	@$(CXX) $(CXXFLAGS) -o "$@" -c "$<"
+
+$(OBJDIR)/MainComponent_a6ffb4a5.o: ../../Source/MainComponent.cpp
+	-@mkdir -p $(OBJDIR)
+	@echo "Compiling MainComponent.cpp"
+	@$(CXX) $(CXXFLAGS) -o "$@" -c "$<"
+
+$(OBJDIR)/SettingsPageComponent_10c3e5ac.o: ../../Source/SettingsPageComponent.cpp
+	-@mkdir -p $(OBJDIR)
+	@echo "Compiling SettingsPageComponent.cpp"
+	@$(CXX) $(CXXFLAGS) -o "$@" -c "$<"
+
+$(OBJDIR)/SettingsPageBluetoothComponent_e05cbdea.o: ../../Source/SettingsPageBluetoothComponent.cpp
+	-@mkdir -p $(OBJDIR)
+	@echo "Compiling SettingsPageBluetoothComponent.cpp"
+	@$(CXX) $(CXXFLAGS) -o "$@" -c "$<"
+
+$(OBJDIR)/SettingsPageWifiComponent_10168397.o: ../../Source/SettingsPageWifiComponent.cpp
+	-@mkdir -p $(OBJDIR)
+	@echo "Compiling SettingsPageWifiComponent.cpp"
+	@$(CXX) $(CXXFLAGS) -o "$@" -c "$<"
+
+$(OBJDIR)/IconSliderComponent_f4b4d044.o: ../../Source/IconSliderComponent.cpp
+	-@mkdir -p $(OBJDIR)
+	@echo "Compiling IconSliderComponent.cpp"
+	@$(CXX) $(CXXFLAGS) -o "$@" -c "$<"
+
+$(OBJDIR)/Main_90ebc5c2.o: ../../Source/Main.cpp
+	-@mkdir -p $(OBJDIR)
+	@echo "Compiling Main.cpp"
+	@$(CXX) $(CXXFLAGS) -o "$@" -c "$<"
+
+$(OBJDIR)/BinaryData_ce4232d4.o: ../../JuceLibraryCode/BinaryData.cpp
+	-@mkdir -p $(OBJDIR)
+	@echo "Compiling BinaryData.cpp"
+	@$(CXX) $(CXXFLAGS) -o "$@" -c "$<"
+
+$(OBJDIR)/juce_core_e13be5a9.o: ../../deps/JUCE/modules/juce_core/juce_core.cpp
+	-@mkdir -p $(OBJDIR)
+	@echo "Compiling juce_core.cpp"
+	@$(CXX) $(CXXFLAGS) -o "$@" -c "$<"
+
+$(OBJDIR)/juce_data_structures_b87144a5.o: ../../deps/JUCE/modules/juce_data_structures/juce_data_structures.cpp
+	-@mkdir -p $(OBJDIR)
+	@echo "Compiling juce_data_structures.cpp"
+	@$(CXX) $(CXXFLAGS) -o "$@" -c "$<"
+
+$(OBJDIR)/juce_events_8da1559d.o: ../../deps/JUCE/modules/juce_events/juce_events.cpp
+	-@mkdir -p $(OBJDIR)
+	@echo "Compiling juce_events.cpp"
+	@$(CXX) $(CXXFLAGS) -o "$@" -c "$<"
+
+$(OBJDIR)/juce_graphics_5b381e81.o: ../../deps/JUCE/modules/juce_graphics/juce_graphics.cpp
+	-@mkdir -p $(OBJDIR)
+	@echo "Compiling juce_graphics.cpp"
+	@$(CXX) $(CXXFLAGS) -o "$@" -c "$<"
+
+$(OBJDIR)/juce_gui_basics_aa965d7d.o: ../../deps/JUCE/modules/juce_gui_basics/juce_gui_basics.cpp
+	-@mkdir -p $(OBJDIR)
+	@echo "Compiling juce_gui_basics.cpp"
+	@$(CXX) $(CXXFLAGS) -o "$@" -c "$<"
+
+-include $(OBJECTS:%.o=%.d)