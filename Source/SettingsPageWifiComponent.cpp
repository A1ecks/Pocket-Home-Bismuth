#include "SettingsPageWifiComponent.h"
#include "PokeLookAndFeel.h"
#include "Main.h"
#include "Utils.h"

WifiAccessPointListItem::WifiAccessPointListItem(WifiAccessPoint *ap, WifiIcons *icons)
: Button{ ap->ssid }, ap{ ap }, icons{ icons } {}

void WifiAccessPointListItem::resized() {
  setSize(getLocalBounds().getWidth(), 42);
}

void WifiAccessPointListItem::paintButton(Graphics &g, bool isMouseOverButton, bool isButtonDown) {
  auto bounds = getLocalBounds();
  auto inset = bounds.reduced(6, 4);
  auto w = bounds.getWidth(), h = bounds.getHeight();
  auto iconBounds = Rectangle<float>(w - h, h/5.0, h*0.6, h*0.6);
  auto borderThick = 4.0;
  float radius = float(bounds.getHeight()) / 2.0f;

  g.setColour(findColour(ListBox::ColourIds::backgroundColourId));
  g.drawRoundedRectangle(bounds.getX() + borderThick, bounds.getY() + borderThick,
                         bounds.getWidth() - 2*borderThick, bounds.getHeight()  - 2*borderThick,
                         radius, borderThick);

  if (!ap) {
     DBG(__func__ << ": ERROR: trying to paint NULL AP!!!!");
     return;
  }
  icons->wifiStrength[wifiSignalStrengthToIdx(ap->signalStrength)]->drawWithin(g, iconBounds,
                                                      RectanglePlacement::fillDestination, 1.0f);
  if (ap->requiresAuth) {
    iconBounds.translate(-h * 0.75, 0);
    icons->lockIcon->drawWithin(g, iconBounds, RectanglePlacement::fillDestination, 1.0f);
  }

  g.setFont(Font(getLookAndFeel().getTypefaceForFont(Font())));
  g.setFont(h * 0.5);
  g.setColour(findColour(ListBox::ColourIds::textColourId));
  g.drawText(getName(), inset.reduced(h * 0.3, 0), Justification::centredLeft);
}

int WifiAccessPointListItem::wifiSignalStrengthToIdx(int strength) {
    // 0 to 100
    float sigStrength = std::max(0., std::fmin(100, strength));
    int iconBins = icons->wifiStrength.size() - 1;
    return round( ( iconBins * (sigStrength)/100.0f) );
}

SettingsPageWifiComponent::SettingsPageWifiComponent() {
  bgColor = Colour(PokeLookAndFeel::chipPurple);
  bgImage = createImageFromFile(assetFile("settingsBackground.png"));
  
  pageStack = new PageStackComponent();
  addAndMakeVisible(pageStack);

  wifiIconComponent = new ImageComponent("WiFi Icon");
  wifiIconComponent->setImage(
      ImageFileFormat::loadFrom(assetFile("wifiStrength3.png")));
  addAndMakeVisible(wifiIconComponent);

  icons = new WifiIcons();

  icons->lockIcon = Drawable::createFromImageFile(assetFile("lock.png"));

  icons->wifiStrength = OwnedArray<Drawable>();
  icons->wifiStrength.set(0, Drawable::createFromImageFile(assetFile("wifiStrength0.png")));
  icons->wifiStrength.set(1, Drawable::createFromImageFile(assetFile("wifiStrength1.png")));
  icons->wifiStrength.set(2, Drawable::createFromImageFile(assetFile("wifiStrength2.png")));
  icons->wifiStrength.set(3, Drawable::createFromImageFile(assetFile("wifiStrength3.png")));

  icons->arrowIcon = Drawable::createFromImageFile(assetFile("backIcon.png"));
  auto xf = AffineTransform::identity.rotated(M_PI);
  icons->arrowIcon->setTransform(xf);

  // create back button
  backButton = createImageButton(
                                 "Back", createImageFromFile(assetFile("backIcon.png")));
  backButton->addListener(this);
  backButton->setTriggeredOnMouseDown(true);
  backButton->setAlwaysOnTop(true);
  addAndMakeVisible(backButton);

  updateAccessPoints();
  
  // create connection "page"
  connectionPage = new Component("Connection Page");

  connectionLabel = new Label("Connected", "Connection Label");
  connectionLabel->setFont(26);
  connectionLabel->setJustificationType(juce::Justification::centred);
  connectionPage->addAndMakeVisible(connectionLabel);

  passwordEditor = new TextEditor("Password", (juce_wchar)0x2022);
  passwordEditor->setFont(26);
  passwordEditor->setTextToShowWhenEmpty("password", findColour(TextEditor::ColourIds::textColourId));
  connectionPage->addAndMakeVisible(passwordEditor);

  connectionButton = new TextButton("Connection Button");
  connectionButton->setButtonText("Connect");
  connectionButton->addListener(this);
  connectionButton->setTriggeredOnMouseDown(true);
  connectionPage->addAndMakeVisible(connectionButton);
    
  errorLabel = new Label("Error Text", "Bad password ...");
  errorLabel->setFont(26);
  errorLabel->setJustificationType(juce::Justification::centred);
  connectionPage->addChildComponent(errorLabel);
  
  // register for wifi status events
  getWifiStatus().addListener(this);
}

SettingsPageWifiComponent::~SettingsPageWifiComponent() {}

void SettingsPageWifiComponent::paint(Graphics &g) {
    auto bounds = getLocalBounds();
    g.fillAll(bgColor);
    g.drawImage(bgImage,bounds.getX(), bounds.getY(), bounds.getWidth(), bounds.getHeight(), 0, 0, bgImage.getWidth(), bgImage.getHeight(), false);
}

void SettingsPageWifiComponent::resized() {
  auto bounds = getLocalBounds();
  auto pageBounds = Rectangle<int>(120, 0, bounds.getWidth() - 120, bounds.getHeight());

  pageStack->setBounds(pageBounds);

  connectionLabel->setBounds(10, 50, pageBounds.getWidth() - 20, 50);
  passwordEditor->setBounds(90, 100, pageBounds.getWidth() - 180, 50);
  connectionButton->setBounds(90, 160, pageBounds.getWidth() - 180, 50);
  errorLabel->setBounds(90, 210, pageBounds.getWidth()-180, 50);
  wifiIconComponent->setBounds(10, 10, 60, 60);
  backButton->setBounds(bounds.getX(), bounds.getY(), 60, bounds.getHeight());
  
  // FIXME: this logic belongs in constructor, but sizing info shows wrong on resize.
  if (!init) {
    init = true;

    // check wifi status to pick correct initial page
    auto& wifiStatus = getWifiStatus();
    if (wifiStatus.isConnected()) {
      selectedAp = wifiStatus.connectedAccessPoint();
      connectionLabel->setText(selectedAp.ssid, juce::NotificationType::dontSendNotification);
      passwordEditor->setVisible(false);
      connectionButton->setButtonText("Disconnect");
      pageStack->pushPage(connectionPage, PageStackComponent::kTransitionNone);
    }
    else {
      pageStack->pushPage(accessPointListPage, PageStackComponent::kTransitionNone);
    }
  }
}

void SettingsPageWifiComponent::handleWifiDisabled() {
  DBG("SettingsPageWifiComponent::wifiDisabled");
  // TODO: this event should probably kick you out of this page entirely
  // though how did you get here (parent should block entry)? should only deliver here if we're on screen
  // and WiFi dies out of band
}

// FIXME: these handlers should double check what page we're on,
// in case these occur transiently. We don't want global page stack popping.
// Really there should be a lightweight statemachine somewhere around this class.
void SettingsPageWifiComponent::handleWifiConnected() {
  DBG("SettingsPageWifiComponent::wifiConnected");
  passwordEditor->setVisible(false);
  connectionButton->setButtonText("Disconnect");
  errorLabel->setVisible(false);
  pageStack->removePage(pageStack->getDepth() - 2);
}

void SettingsPageWifiComponent::handleWifiFailedConnect() {
  DBG("SettingsPageWifiComponent::wifiFailedConnect");
  if (selectedAp.requiresAuth) {
    errorLabel->setVisible(true);
    passwordEditor->setText("");
  }
}

void SettingsPageWifiComponent::handleWifiDisconnected() {
  DBG("SettingsPageWifiComponent::wifiDisconnected");
  if (selectedAp.requiresAuth) {
    passwordEditor->setVisible(true);
  }
  connectionButton->setButtonText("Connect");
  errorLabel->setVisible(false);
  
  updateAccessPoints();
  
  pageStack->insertPage(accessPointListPage, pageStack->getDepth() - 1);
}

void SettingsPageWifiComponent::buttonClicked(Button *button) {
  auto &status = getWifiStatus();

  // button from the connection dialog
  if (button == connectionButton) {
    if (status.isConnected()) {
      status.setDisconnected();
    } else {
      errorLabel->setVisible(false);
      
      if (selectedAp.requiresAuth) {
        const auto& psk = passwordEditor->getTextValue().toString();
        status.setConnectedAccessPoint(&selectedAp, psk);
      }
      else {
        status.setConnectedAccessPoint(&selectedAp);
      }
    }
  }
  // button from the ap list
  else {
    auto apButton = dynamic_cast<WifiAccessPointListItem *>(button);
    if (apButton) {
      selectedAp = *apButton->ap;
      connectionLabel->setText(apButton->ap->ssid, juce::NotificationType::dontSendNotification);
      if (status.isConnected() &&
<<<<<<< HEAD
          selectedAp.ssid == status.connectedAccessPoint().ssid) {
        passwordEditor->setText(String::empty);
=======
          selectedAp.hash == status.connectedAccessPoint().hash) {
>>>>>>> 9c22f9e6
        passwordEditor->setVisible(false);
        errorLabel->setVisible(false);
        connectionButton->setButtonText("Disconnect");
      } else {
        passwordEditor->setText(String::empty);
        passwordEditor->setVisible(apButton->ap->requiresAuth);
        errorLabel->setVisible(false);
        connectionButton->setButtonText("Connect");
      }
      pageStack->pushPage(connectionPage, PageStackComponent::kTransitionTranslateHorizontal);
    }
    
    if (button == backButton) {
      // leave connection page
      if (pageStack->getDepth() > 1) {
        pageStack->popPage(PageStackComponent::kTransitionTranslateHorizontal);
      // leave wifi settings page
      } else {
        getMainStack().popPage(PageStackComponent::kTransitionTranslateHorizontal);
      }
    }
  }
}

// TODO: this is pretty expensive, but the cleanup is very simple. Could be replaced with a change
// listener, or a merge operation.
void SettingsPageWifiComponent::updateAccessPoints() {
  // create ssid list
  accessPointListPage = new TrainComponent(TrainComponent::kOrientationVertical);
  accessPointListPage->itemHeight = 50;
  accessPointListPage->itemScaleMin = accessPointListPage->itemScaleMax = 1.0;
  
  accessPoints = getWifiStatus().nearbyAccessPoints();
  for (auto ap : accessPoints) {
    DBG(__func__ << ": added " << ap->ssid << ", " << ap->signalStrength << ", "
        << ap->requiresAuth);
    auto item = new WifiAccessPointListItem(ap, icons);
    item->addListener(this);
    accessPointItems.add(item);
    accessPointListPage->addItem(item);
  }
}<|MERGE_RESOLUTION|>--- conflicted
+++ resolved
@@ -216,12 +216,8 @@
       selectedAp = *apButton->ap;
       connectionLabel->setText(apButton->ap->ssid, juce::NotificationType::dontSendNotification);
       if (status.isConnected() &&
-<<<<<<< HEAD
-          selectedAp.ssid == status.connectedAccessPoint().ssid) {
+          selectedAp.hash == status.connectedAccessPoint().hash) {
         passwordEditor->setText(String::empty);
-=======
-          selectedAp.hash == status.connectedAccessPoint().hash) {
->>>>>>> 9c22f9e6
         passwordEditor->setVisible(false);
         errorLabel->setVisible(false);
         connectionButton->setButtonText("Disconnect");
