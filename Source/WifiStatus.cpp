#include <map>

#include "WifiStatus.h"
#include "../JuceLibraryCode/JuceHeader.h"

WifiStatus::WifiStatus() : listeners() {}
WifiStatus::~WifiStatus() {}

void WifiStatus::addListener(Listener* listener) {
  listeners.add(listener);
}

// TODO: direct action should not be named set, e.g. enable/disable/disconnect
// otherwise easily confused with setters thats wrap members, which are slightly different idiom
void WifiStatus::setEnabled() {
  if (!enabled) {
    enabled = true;
    /* FIXME Without launching scans, the results of a disable/enable are confusing
     * so ignore the enable/disable events for now
    auto cmd = "nmcli radio wifi on";
    DBG("wifi cmd: " << cmd);
    ChildProcess nmproc;
    nmproc.start(cmd);
    nmproc.waitForProcessToFinish(500);
    */
    for(const auto& listener : listeners) {
      listener->handleWifiEnabled();
    }
  }
}

void WifiStatus::setDisabled() {
  if (enabled) {
    enabled = false;
    /* FIXME Without launching scans, the results of a disable/enable are confusing
     * so ignore the enable/disable events for now
    auto cmd = "nmcli radio wifi off";
    DBG("wifi cmd: " << cmd);
    ChildProcess nmproc;
    nmproc.start(cmd);
    nmproc.waitForProcessToFinish(500);
    */
    for(const auto& listener : listeners) {
      listener->handleWifiDisabled();
    }
  }
}

void WifiStatus::setConnectedAccessPoint(WifiAccessPoint *ap, String psk) {
<<<<<<< HEAD
  char* cmd;
  
  // disconnect if no ap provided
  if (ap == nullptr) {
    // FIXME: doesn't work because it requires root. It puts NM into 'manual' mode
    // so reconnection doesn't occur until reboot or explicit reconnection.
    asprintf(&cmd, "nmcli dev disconnect wlan0");
    connected = false;
    connectedAccessPoint = nullptr;
=======
  connected = ap != nullptr;
  connectedAccessPoint = ap;
  
  StringArray *cmd;
  if (ap == nullptr) {
    cmd = new StringArray({"nmcli","dev","disconnect","iface","wlan0"});
>>>>>>> 0e81ce18
    for(const auto& listener : listeners) {
      listener->handleWifiDisconnected();
    }
  }
<<<<<<< HEAD
  // try to connect to ap, dispatch events on success and failure
  else {
    // FIXME: only until we get reading success over stdout hooked up
    bool isTestCred = ap->ssid == "NTC 2461";
    if (!isTestCred) {
      DBG("WifiStatus::setConnectedAccessPoint - failed ");
      for(const auto& listener : listeners) {
        listener->handleWifiFailedConnect();
      }
      return;
    }
    
    if (!ap->requiresAuth) {
      asprintf(&cmd, "nmcli dev wifi con \"%s\"", ap->ssid.toRawUTF8());
      connected = true;
      connectedAccessPoint = ap;
      for(const auto& listener : listeners) {
        listener->handleWifiConnected();
      }
    }
    else {
      connected = true;
      connectedAccessPoint = ap;
      asprintf(&cmd, "nmcli dev wifi con \"%s\" password \"%s\"", ap->ssid.toRawUTF8(), psk.toRawUTF8());
      for(const auto& listener : listeners) {
        listener->handleWifiConnected();
      }
    }
  }
  
  if (cmd) {
    DBG("WifiStatus cmd: " << cmd);
    ChildProcess().start(cmd);
  }
=======
  else if (psk.isEmpty()) {
    cmd = new StringArray({"nmcli","dev","wifi","connect",ap->ssid.toRawUTF8(),"iface","wlan0"});
    for(const auto& listener : listeners) {
      listener->handleWifiConnected();
    }
  }
  else {
    cmd = new StringArray({"nmcli","dev","wifi","connect",ap->ssid.toRawUTF8(),"password",psk.toRawUTF8(),"iface","wlan0"});
    for(const auto& listener : listeners) {
      listener->handleWifiConnected();
    }
  }
  DBG("wifi cmd: " << cmd->joinIntoString(" "));
  ChildProcess nmproc;
  nmproc.start(*cmd);
  nmproc.waitForProcessToFinish(30000);
>>>>>>> 0e81ce18
}

void WifiStatus::setDisconnected() {
  setConnectedAccessPoint(nullptr);
}

void WifiStatus::populateFromJson(const var &json) {
  connectedAccessPoint = nullptr;
  connected = false;
  String ssidList;
  std::map<String, String> tag_map;
  ChildProcess nmproc;

  accessPoints.clear();

  auto cmd = "nmcli -m multiline -f SSID,SECURITY,SIGNAL d wifi list ifname wlan0";
  DBG("wifi cmd: " << cmd);
  nmproc.start(cmd);
  nmproc.waitForProcessToFinish(500);
  ssidList = nmproc.readAllProcessOutput();

  auto addAccessPoint = [](std::map<String, String> &keyvals, OwnedArray<WifiAccessPoint> &aps) {
    aps.add( new WifiAccessPoint {
      keyvals["SSID"] == "--" ? "HiddenSSID" : keyvals["SSID"],
      1, // keyvals["SIGNAL"].getIntValue()
      keyvals["SECURITY"].isNotEmpty(), //FIXME: Assumes all security types equal
    });
  };

  auto split = [](const String &orig, const String delim) {
    std::vector<String> elems;
    int index = 0;
    auto remainder = orig.substring(index);
    while (remainder.length()) {
      index = remainder.indexOf(delim);
      if (index < 0) {
        elems.push_back(remainder);
	break;
      }
      elems.push_back(remainder.substring(0,index));
      remainder = remainder.substring(index+1);
    }
    return elems;
  };

  for (const String& tag : split(ssidList, "\n")) {
    auto key_val = split(tag, ":");
    DBG("Produced {" << key_val[0] << ": " << key_val[1].trimStart() << "}");
    if (key_val[0] == "SSID" && !tag_map.empty()) {
      DBG("Adding non-empty tagmap to accessPoints");
      addAccessPoint(tag_map, accessPoints);
      tag_map.clear();
    }
    tag_map.insert(std::make_pair(key_val[0], key_val[1].trimStart()));
  }
  addAccessPoint(tag_map, accessPoints);
  tag_map.clear();
}

WifiStatus::Listener::Listener() {}
WifiStatus::Listener::~Listener() {}
<|MERGE_RESOLUTION|>--- conflicted
+++ resolved
@@ -47,29 +47,19 @@
 }
 
 void WifiStatus::setConnectedAccessPoint(WifiAccessPoint *ap, String psk) {
-<<<<<<< HEAD
-  char* cmd;
+  StringArray *cmd;
   
   // disconnect if no ap provided
   if (ap == nullptr) {
     // FIXME: doesn't work because it requires root. It puts NM into 'manual' mode
     // so reconnection doesn't occur until reboot or explicit reconnection.
-    asprintf(&cmd, "nmcli dev disconnect wlan0");
+    cmd = new StringArray({"nmcli","dev","disconnect","wlan0"});
     connected = false;
     connectedAccessPoint = nullptr;
-=======
-  connected = ap != nullptr;
-  connectedAccessPoint = ap;
-  
-  StringArray *cmd;
-  if (ap == nullptr) {
-    cmd = new StringArray({"nmcli","dev","disconnect","iface","wlan0"});
->>>>>>> 0e81ce18
     for(const auto& listener : listeners) {
       listener->handleWifiDisconnected();
     }
   }
-<<<<<<< HEAD
   // try to connect to ap, dispatch events on success and failure
   else {
     // FIXME: only until we get reading success over stdout hooked up
@@ -82,8 +72,8 @@
       return;
     }
     
-    if (!ap->requiresAuth) {
-      asprintf(&cmd, "nmcli dev wifi con \"%s\"", ap->ssid.toRawUTF8());
+    if (psk.isEmpty()) {
+      cmd = new StringArray({"nmcli","dev","wifi","connect",ap->ssid.toRawUTF8(),"iface","wlan0"});
       connected = true;
       connectedAccessPoint = ap;
       for(const auto& listener : listeners) {
@@ -91,9 +81,9 @@
       }
     }
     else {
+      cmd = new StringArray({"nmcli","dev","wifi","connect",ap->ssid.toRawUTF8(),"password",psk.toRawUTF8(),"iface","wlan0"});
       connected = true;
       connectedAccessPoint = ap;
-      asprintf(&cmd, "nmcli dev wifi con \"%s\" password \"%s\"", ap->ssid.toRawUTF8(), psk.toRawUTF8());
       for(const auto& listener : listeners) {
         listener->handleWifiConnected();
       }
@@ -101,27 +91,12 @@
   }
   
   if (cmd) {
-    DBG("WifiStatus cmd: " << cmd);
-    ChildProcess().start(cmd);
+    DBG("WifiStatus cmd: " << cmd->joinIntoString(" "));
+    ChildProcess nmproc;
+    nmproc.start(*cmd);
+    nmproc.waitForProcessToFinish(30000);
+    // TODO: add result reading here to send correct callbacks to UI
   }
-=======
-  else if (psk.isEmpty()) {
-    cmd = new StringArray({"nmcli","dev","wifi","connect",ap->ssid.toRawUTF8(),"iface","wlan0"});
-    for(const auto& listener : listeners) {
-      listener->handleWifiConnected();
-    }
-  }
-  else {
-    cmd = new StringArray({"nmcli","dev","wifi","connect",ap->ssid.toRawUTF8(),"password",psk.toRawUTF8(),"iface","wlan0"});
-    for(const auto& listener : listeners) {
-      listener->handleWifiConnected();
-    }
-  }
-  DBG("wifi cmd: " << cmd->joinIntoString(" "));
-  ChildProcess nmproc;
-  nmproc.start(*cmd);
-  nmproc.waitForProcessToFinish(30000);
->>>>>>> 0e81ce18
 }
 
 void WifiStatus::setDisconnected() {
@@ -138,7 +113,7 @@
   accessPoints.clear();
 
   auto cmd = "nmcli -m multiline -f SSID,SECURITY,SIGNAL d wifi list ifname wlan0";
-  DBG("wifi cmd: " << cmd);
+  DBG("WifiStatus cmd: " << cmd);
   nmproc.start(cmd);
   nmproc.waitForProcessToFinish(500);
   ssidList = nmproc.readAllProcessOutput();
@@ -151,7 +126,7 @@
     });
   };
 
-  auto split = [](const String &orig, const String delim) {
+  auto split = [](const String &orig, const String &delim) {
     std::vector<String> elems;
     int index = 0;
     auto remainder = orig.substring(index);
@@ -159,7 +134,7 @@
       index = remainder.indexOf(delim);
       if (index < 0) {
         elems.push_back(remainder);
-	break;
+        break;
       }
       elems.push_back(remainder.substring(0,index));
       remainder = remainder.substring(index+1);
@@ -169,7 +144,6 @@
 
   for (const String& tag : split(ssidList, "\n")) {
     auto key_val = split(tag, ":");
-    DBG("Produced {" << key_val[0] << ": " << key_val[1].trimStart() << "}");
     if (key_val[0] == "SSID" && !tag_map.empty()) {
       DBG("Adding non-empty tagmap to accessPoints");
       addAccessPoint(tag_map, accessPoints);
