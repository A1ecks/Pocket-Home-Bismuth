/**
 * @file FileSelectTextEditor.h
 * 
 * This component allows a user to either type in a text value, or click a
 * button to open a file picker and choose a file/directory path.
 */

#pragma once
#include <set>
#include "../../JuceLibraryCode/JuceHeader.h"

class FileSelectTextEditor : public Component,
public TextEditor::Listener,
public Button::Listener {
public:
    /**
     * @param selectionTitle the title to display in the file
     * selection window.
     * @param selectionText a short description to display in the file
     * selection window.
     * @param fileFilter will be used to set what kinds of files may be
     * selected.
     * @param componentName will be assigned to this component.
     */
    FileSelectTextEditor(const String& selectionTitle = imgSelectTitle,
            const String& selectionText = imgSelectText,
            WildcardFileFilter fileFilter = imageFilter,
            const String& componentName = String("fileSelectTextEditor"));
    virtual ~FileSelectTextEditor();

    /**
     * Set the initial text value for the file selection text editor
     * @param path the initial text value. The usual purpose of this is
     * to set the path of the last selected file, but any string will work.
<<<<<<< HEAD
     * @param shouldNotify sets whether FileSelectTextEditor::Listener
     * objects will be notified of this change.
     */
    void setText(String path,bool shouldNotify=true);
=======
     * @param notify sets whether FileSelectTextEditor::Listener
     * objects will be notified of this change.
     */
    void setText(String path,bool notify=true);
>>>>>>> a996bad7

    /**
     * @return the text stored within this component's text editor box.
     */
    String getText();

    /**
     * @param shouldShow sets the file selection button next to the text editor
     * box to be either visible, or transparent.  By default, the button will
     * be shown.
     */
    void showFileSelectButton(bool shouldShow);

    /**
     * Classes implementing listener can receive updates whenever this 
     * button's text changes.
     */
    class Listener {
    public:
        Listener();
        virtual ~Listener();
        /**
         * This will be called whenever a file is selected, the return 
         * key is pressed while editing, or focus is lost.
         * @param edited points to the editor that changed. 
         */
        virtual void fileSelected(FileSelectTextEditor* edited) = 0;
    };
    /**
     * Adds a Listener to the list of Listeners that will be notified
     * of changes.
     * @param listener some object that needs to track the contents of this
     * editor
     */
    void addFileSelectListener(Listener * listener);
private:
    /**
     * Signals to all listeners that editor data has updated.
     */
    void notifyListeners();
    /**
     * Runs notifyListeners when the editor loses focus
     * @param editor this component's internal TextEditor object.
     */
    void textEditorFocusLost(TextEditor& editor) override;

    /**
     * Runs notifyListeners when the editor is focused and the return key
     * is pressed
     * @param editor this component's internal TextEditor object.
     */
    void textEditorReturnKeyPressed(TextEditor & editor) override;

    /**
     * Opens the file selection window when the file selection button is clicked.
     * @param button this component's file selection button.
     */
    void buttonClicked(Button* button) override;

    /**
     * Resize child components to fit within the parent component.
     */
    void resized() override;

    //Editable text field, shows the selected path, or whatever other value
    //the user types in
    TextEditor filePath;
    //Opens the file selection window.
    TextButton fileSelectButton;
    //iff true, display fileSelectButton
    bool showButton;
    //Sets which files the file selection window will allow.
    WildcardFileFilter fileFilter;
    //Title to display on the file selection window.
    String selectionTitle;
    //Brief description to display on the file selection window.
    String selectionText;
    //Stores all objects that track when this editor's value changes.
    std::set<Listener*> listeners;
    //Image preview component to use on the file selection window.
    ImagePreviewComponent imagePreview;

    //Default selection properties for selecting images.
    static const WildcardFileFilter imageFilter;
    static const String imgSelectTitle;
    static const String imgSelectText;

    JUCE_DECLARE_NON_COPYABLE_WITH_LEAK_DETECTOR(FileSelectTextEditor)
};<|MERGE_RESOLUTION|>--- conflicted
+++ resolved
@@ -1,134 +1,127 @@
-/**
- * @file FileSelectTextEditor.h
- * 
- * This component allows a user to either type in a text value, or click a
- * button to open a file picker and choose a file/directory path.
- */
-
-#pragma once
-#include <set>
-#include "../../JuceLibraryCode/JuceHeader.h"
-
-class FileSelectTextEditor : public Component,
-public TextEditor::Listener,
-public Button::Listener {
-public:
-    /**
-     * @param selectionTitle the title to display in the file
-     * selection window.
-     * @param selectionText a short description to display in the file
-     * selection window.
-     * @param fileFilter will be used to set what kinds of files may be
-     * selected.
-     * @param componentName will be assigned to this component.
-     */
-    FileSelectTextEditor(const String& selectionTitle = imgSelectTitle,
-            const String& selectionText = imgSelectText,
-            WildcardFileFilter fileFilter = imageFilter,
-            const String& componentName = String("fileSelectTextEditor"));
-    virtual ~FileSelectTextEditor();
-
-    /**
-     * Set the initial text value for the file selection text editor
-     * @param path the initial text value. The usual purpose of this is
-     * to set the path of the last selected file, but any string will work.
-<<<<<<< HEAD
-     * @param shouldNotify sets whether FileSelectTextEditor::Listener
-     * objects will be notified of this change.
-     */
-    void setText(String path,bool shouldNotify=true);
-=======
-     * @param notify sets whether FileSelectTextEditor::Listener
-     * objects will be notified of this change.
-     */
-    void setText(String path,bool notify=true);
->>>>>>> a996bad7
-
-    /**
-     * @return the text stored within this component's text editor box.
-     */
-    String getText();
-
-    /**
-     * @param shouldShow sets the file selection button next to the text editor
-     * box to be either visible, or transparent.  By default, the button will
-     * be shown.
-     */
-    void showFileSelectButton(bool shouldShow);
-
-    /**
-     * Classes implementing listener can receive updates whenever this 
-     * button's text changes.
-     */
-    class Listener {
-    public:
-        Listener();
-        virtual ~Listener();
-        /**
-         * This will be called whenever a file is selected, the return 
-         * key is pressed while editing, or focus is lost.
-         * @param edited points to the editor that changed. 
-         */
-        virtual void fileSelected(FileSelectTextEditor* edited) = 0;
-    };
-    /**
-     * Adds a Listener to the list of Listeners that will be notified
-     * of changes.
-     * @param listener some object that needs to track the contents of this
-     * editor
-     */
-    void addFileSelectListener(Listener * listener);
-private:
-    /**
-     * Signals to all listeners that editor data has updated.
-     */
-    void notifyListeners();
-    /**
-     * Runs notifyListeners when the editor loses focus
-     * @param editor this component's internal TextEditor object.
-     */
-    void textEditorFocusLost(TextEditor& editor) override;
-
-    /**
-     * Runs notifyListeners when the editor is focused and the return key
-     * is pressed
-     * @param editor this component's internal TextEditor object.
-     */
-    void textEditorReturnKeyPressed(TextEditor & editor) override;
-
-    /**
-     * Opens the file selection window when the file selection button is clicked.
-     * @param button this component's file selection button.
-     */
-    void buttonClicked(Button* button) override;
-
-    /**
-     * Resize child components to fit within the parent component.
-     */
-    void resized() override;
-
-    //Editable text field, shows the selected path, or whatever other value
-    //the user types in
-    TextEditor filePath;
-    //Opens the file selection window.
-    TextButton fileSelectButton;
-    //iff true, display fileSelectButton
-    bool showButton;
-    //Sets which files the file selection window will allow.
-    WildcardFileFilter fileFilter;
-    //Title to display on the file selection window.
-    String selectionTitle;
-    //Brief description to display on the file selection window.
-    String selectionText;
-    //Stores all objects that track when this editor's value changes.
-    std::set<Listener*> listeners;
-    //Image preview component to use on the file selection window.
-    ImagePreviewComponent imagePreview;
-
-    //Default selection properties for selecting images.
-    static const WildcardFileFilter imageFilter;
-    static const String imgSelectTitle;
-    static const String imgSelectText;
-
-    JUCE_DECLARE_NON_COPYABLE_WITH_LEAK_DETECTOR(FileSelectTextEditor)
-};+/**
+ * @file FileSelectTextEditor.h
+ * 
+ * This component allows a user to either type in a text value, or click a
+ * button to open a file picker and choose a file/directory path.
+ */
+
+#pragma once
+#include <set>
+#include "../../JuceLibraryCode/JuceHeader.h"
+
+class FileSelectTextEditor : public Component,
+public TextEditor::Listener,
+public Button::Listener {
+public:
+    /**
+     * @param selectionTitle the title to display in the file
+     * selection window.
+     * @param selectionText a short description to display in the file
+     * selection window.
+     * @param fileFilter will be used to set what kinds of files may be
+     * selected.
+     * @param componentName will be assigned to this component.
+     */
+    FileSelectTextEditor(const String& selectionTitle = imgSelectTitle,
+            const String& selectionText = imgSelectText,
+            WildcardFileFilter fileFilter = imageFilter,
+            const String& componentName = String("fileSelectTextEditor"));
+    virtual ~FileSelectTextEditor();
+
+    /**
+     * Set the initial text value for the file selection text editor
+     * @param path the initial text value. The usual purpose of this is
+     * to set the path of the last selected file, but any string will work.
+     * @param shouldNotify sets whether FileSelectTextEditor::Listener
+     * objects will be notified of this change.
+     */
+    void setText(String path,bool shouldNotify=true);
+
+    /**
+     * @return the text stored within this component's text editor box.
+     */
+    String getText();
+
+    /**
+     * @param shouldShow sets the file selection button next to the text editor
+     * box to be either visible, or transparent.  By default, the button will
+     * be shown.
+     */
+    void showFileSelectButton(bool shouldShow);
+
+    /**
+     * Classes implementing listener can receive updates whenever this 
+     * button's text changes.
+     */
+    class Listener {
+    public:
+        Listener();
+        virtual ~Listener();
+        /**
+         * This will be called whenever a file is selected, the return 
+         * key is pressed while editing, or focus is lost.
+         * @param edited points to the editor that changed. 
+         */
+        virtual void fileSelected(FileSelectTextEditor* edited) = 0;
+    };
+    /**
+     * Adds a Listener to the list of Listeners that will be notified
+     * of changes.
+     * @param listener some object that needs to track the contents of this
+     * editor
+     */
+    void addFileSelectListener(Listener * listener);
+private:
+    /**
+     * Signals to all listeners that editor data has updated.
+     */
+    void notifyListeners();
+    /**
+     * Runs notifyListeners when the editor loses focus
+     * @param editor this component's internal TextEditor object.
+     */
+    void textEditorFocusLost(TextEditor& editor) override;
+
+    /**
+     * Runs notifyListeners when the editor is focused and the return key
+     * is pressed
+     * @param editor this component's internal TextEditor object.
+     */
+    void textEditorReturnKeyPressed(TextEditor & editor) override;
+
+    /**
+     * Opens the file selection window when the file selection button is clicked.
+     * @param button this component's file selection button.
+     */
+    void buttonClicked(Button* button) override;
+
+    /**
+     * Resize child components to fit within the parent component.
+     */
+    void resized() override;
+
+    //Editable text field, shows the selected path, or whatever other value
+    //the user types in
+    TextEditor filePath;
+    //Opens the file selection window.
+    TextButton fileSelectButton;
+    //iff true, display fileSelectButton
+    bool showButton;
+    //Sets which files the file selection window will allow.
+    WildcardFileFilter fileFilter;
+    //Title to display on the file selection window.
+    String selectionTitle;
+    //Brief description to display on the file selection window.
+    String selectionText;
+    //Stores all objects that track when this editor's value changes.
+    std::set<Listener*> listeners;
+    //Image preview component to use on the file selection window.
+    ImagePreviewComponent imagePreview;
+
+    //Default selection properties for selecting images.
+    static const WildcardFileFilter imageFilter;
+    static const String imgSelectTitle;
+    static const String imgSelectText;
+
+    JUCE_DECLARE_NON_COPYABLE_WITH_LEAK_DETECTOR(FileSelectTextEditor)
+};