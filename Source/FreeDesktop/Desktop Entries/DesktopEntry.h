#pragma once
#include "AppConfigFile.h"

/* 
 * @file DesktopEntry.h
 * 
 * DesktopEntry reads in standardized .Desktop file data
 * the Desktop entry format is very well documented at
 * https://specifications.freedesktop.org/desktop-entry-spec/desktop-entry-spec-latest.html
 */

class DesktopEntry
{
public:
    /**
     * @brief  Defines all types of desktop entry.
     */
    enum class Type
    {
        application,
        link,
        directory
    };

    /**
     * @brief  Loads desktop entry data from a .desktop or .directory file.
     * 
     * @param entryFile               A valid desktop entry file.
     *
     * @throws DesktopEntryFileError  If the file was not a valid desktop entry
     *                                file.
     */
    DesktopEntry(const juce::File& entryFile);

    /**
     * @brief  Creates a desktop entry object without an existing file.
     *
     * @param name                      The name of the new desktop entry. 
     *
     * @param filename                  The name of the new entry file, without
     *                                  the file extension.
     * 
     * @param type                      The type of desktop entry to create.       
     *
     * @throws DesktopEntryFormatError  If the name or filename provided do not 
     *                                  comply with desktop entry standards.
     */
    DesktopEntry(const juce::String& name, const juce::String& filename,
            const Type type);
            
    virtual ~DesktopEntry() { }

    /**
     * @brief Checks if two desktop entries have the same desktop file ID.
     *
     * @param toCompare  Another desktop entry to compare with this one.
     *
     * @return           True if and only if both entries have identical desktop
     *                   file IDs.
     */
    bool operator==(const DesktopEntry& toCompare) const;
    
    /**
     * @brief Alphabetically compares entries based on their names.
     *
     * @param toCompare  Another desktop entry to compare with this one.
     *
     * @return  True if this entry's name comes before toCompare's name
     *          alphabetically, false otherwise.
     */
    bool operator<(const DesktopEntry& toCompare) const;

    /* ########## Functions for getting desktop entry data: ################# */

    /**
     * @brief  Gets the desktop entry's type.
     *
     * @return  The entry type.
     */
    Type getType() const;

    /**
     * @brief  Gets the desktop entry's name.
     *
     * @return  The title of this desktop entry.
     */
    juce::String getName() const;

    /**
     * @brief  Gets a generic name describing the entry.
     *
     * @return  A generic name value, e.g. "Web Browser".
     */
    juce::String getGenericName() const;

    /**
     * @brief  Checks if this desktop entry should appear in application menus.
     *
     * @return  True if the entry should be shown, false if it should be hidden.
     */
    bool shouldBeDisplayed() const;

    /**
     * @brief  Gets the name or path of the desktop entry's icon.
     *
     * @return  The icon name or path.
     */
    juce::String getIcon() const;

    /**
     * @brief  Gets the command string used to launch this entry's application.
     *
     * @return  The launch command string, with arguments unquoted and field
     *          values expanded as necessary.
     */
    juce::String getLaunchCommand() const;

    /**
     * @brief  Gets the string value used to construct the launch command.
     *
     * @return  An unprocessed desktop entry string value.
     */
    juce::String getExec() const;

    /**
     * @brief  Gets an application name or path to check when determining if
     *         this application is valid.
     *
     * @return  The executable's path, or the name of an executable that can be
     *          found through the PATH environment variable.
     */
    juce::String getTryExec() const;

    /**
     * @brief  Gets the path where this application should run.
     *
     * @return  The application's working directory.
     */
    juce::String getRunDirectory() const;

    /**
     * @brief  Checks if this application should be launched in a new terminal
     *         window.
     *
     * @return   True if and only if the application should be launched within
     *           a new terminal window.
     */
    bool getLaunchedInTerm() const;

    /**
     * @brief  Gets the names of all alternate actions supported by this desktop
     *         entry.
     *
     * @return  The list of action names.
     */
    juce::StringArray getActionNames() const;

    /**
     * @brief  Gets the name or path of an action's icon.
     *
     * @param index  The index of an action, which should match the index of
     *               the action's name in the list returned by getActionNames().
     *
     * @return       The action's icon name or path, or the empty string if the
     *               index is invalid or the action has no icon.
     */
    juce::String getActionIcon(const int index) const;

    /**
     * @brief  Gets the command used to run a desktop entry action.
     *
     * @param index  The index of an action, which should match the index of
     *               the action's name in the list returned by getActionNames().
     *
     * @return       The action's launch command, or the empty string if the
     *               index is invalid.
     */
    juce::String getActionLaunchCommand(const int index) const;

    /**
     * @brief  Gets the list of categories associated with this desktop entry.
     *
     * @return  The list of all application category strings.
     */
    juce::StringArray getCategories() const;

    /**
     * @brief  Gets a list of keywords associated with this desktop entry.
     *
     * @return  The entry's keyword list.
     */
    juce::StringArray getKeywords() const;

    /* ########## Functions for setting desktop entry data: ################# */
    
    /**
     * @brief  Sets the desktop entry's name
     *
     * @param name                      The new desktop entry title to apply.
     *
     * @throws DesktopEntryFormatError  If the name does not comply with desktop
     *                                  entry standards.
     */
    void setName(const juce::String& name);

    /**
     * @brief  Sets the generic name describing the entry.
     *
     * @param name                      The new generic name to apply.
     *
     * @throws DesktopEntryFormatError  If the generic name does not comply with
     *                                  desktop entry standards.
     */
    void setGenericName(const juce::String& name);

    /**
     * @brief  Sets if this desktop entry should appear in application menus.
     *
     * @param showEntry  True to show the entry, false to hide it.
     */
    void setIfDisplayed(const bool showEntry);

    /**
     * @brief Sets the name or path of the desktop entry's icon.
     *
     * @param icon                      The new icon name or path value.
     *
     * @throws DesktopEntryFormatError  If the icon value does not comply with 
     *                                  desktop entry standards.
     */
    void setIcon(const juce::String& icon);

    /**
     * @brief  Sets the string value used to construct the launch command.
     *
     * @param newExec                   The new string value used as the base 
     *                                  launch command.  Arguments will be 
     *                                  quoted if necessary.
     *
     * @throws DesktopEntryFormatError  If the value does not comply with 
     *                                  desktop entry standards.
     */
    void setExec(const juce::String& newExec);

    /**
     * @brief  Sets the application name used when checking if this application
     *         is valid.
     *
     * @param newTryExec                The name or path of an executable to 
     *                                  test.
     *
     * @throws DesktopEntryFormatError  If the value does not comply with
     *                                  desktop entry standards.
     */
    void setTryExec(const juce::String& newTryExec);

    /**
     * @brief  Sets the path where this application should run.
     *
     * @param runningDirectory          The new working directory path to use.
     *
     * @throws DesktopEntryFormatError  If the path string does not comply with 
     *                                  desktop entry standards.
     */
    void setRunDirectory(const juce::String& runningDirectory);

    /**
     * @brief  Sets if this application should be launched in a new terminal
     *         window.
     *
     * @param termLaunch  If true, the application will launch in a new terminal
     *                    window.  If false, the application will launch 
     *                    normally.
     */
    void setLaunchedInTerm(const bool termLaunch);

    /**
     * @brief  Sets the list of categories associated with this desktop entry.
     *
     * @param newCategories             The new application category list to 
     *                                  apply.
     *
     * @throws DesktopEntryFormatError  If any categories do not comply with
     *                                  desktop entry standards.
     */
    void setCategories(const juce::StringArray& newCategories);

    /**
     * @brief  Sets the list of keywords associated with this desktop entry.
     *
     * @param newKeywords               The new keyword list to apply.
     *
     * @throws DesktopEntryFormatError  If any keywords do not comply with
     *                                  desktop entry standards.
     */
    void setKeywords(const juce::StringArray& newKeywords);

    /**
     * @brief  Writes this desktop entry to the user's local application data
     *         directory.
     *
     * @throws DesktopEntryFileError  If necessary field values were not 
     *                                defined, or the file could not be written
     *                                for any other reason.
     */
    void writeFile();

private:
    /**
     * @brief  Given a standard desktop entry data key, get the value
     *         mapped to that key.
     *
     * @param key  A key string defined in the Desktop Entry specifications.
     *
     * @return     The corresponding value, encoded as a String that may be
     *             written to a desktop entry file.
     */
    juce::String getValue(const juce::Identifier& key);

    /**
     * @brief  Loads all desktop entry data from the desktop entry's file.
     *
     * @throws DesktopEntryFileError  If the file doesn't exist or contains 
     *                                invalid data.
     */
    void readEntryFile();

    /**
     * @brief  Saves data from a desktop entry key/value pair to the appropriate 
     *         DesktopEntry fields.
     *
     * @param key                     The key read from the desktop entry line.
     *
     * @param value                   The value read from the desktop entry 
     *                                line.
     *
     * @throws DesktopEntryFileError  If the key or value were invalid.
     */
    void saveLineData(const juce::Identifier& key, const juce::String& value);

    /**
     * @brief  Saves data from a desktop entry line to the most recently created
     *         desktop action.
     *
     * @param key                     The key read from the desktop entry line.
     *
     * @param value                   The value read from the desktop entry 
     *                                line.
     *
     * @throws DesktopEntryFileError  If the key or value were invalid.
     */
    void saveActionLineData
    (const juce::Identifier& key, const juce::String& value);

    /**
     * @brief  Expands all field codes in a command string, removing them and
     *         replacing them with appropriate values.
     *
     * @param execString  A command string to expand.
     *
     * @return            The command string with desktop entry field codes
     *                    expanded, or the empty string if invalid header codes
     *                    were found.
     */
    juce::String expandFieldCodes(const juce::String& execString) const;

    /**
     * @brief  For a single data key, stores how to read that key's DesktopEntry 
     *         data from a .desktop file, and how to convert that DesktopEntry 
     *         data back into .desktop file data.
     */
    struct DataConverter
    {
        /* Stores a desktop entry file value in a DesktopEntry */
        const std::function<void(DesktopEntry*,const juce::String&)> readValue;
        /* Reads a desktop entry value from a DesktopEntry */
        const std::function<juce::String(DesktopEntry*)> getValue;
    };
    
    /* Stores all data keys defined in the desktop entry specifications,
       mapped to functions for importing and exporting that key's data.  */
    static const std::map<juce::Identifier, DataConverter> keyGuide;

    /* The source .desktop or .directory file. */
    juce::File entryFile;

    /* The desktop entry's desktop file ID. */
    juce::String desktopFileID;
    
    /* The desktop entry's type. */
<<<<<<< HEAD
    Type type;
=======
    Type type = Type::application;
>>>>>>> af40b757

    /* Specific name of the application. */
    juce::String name;

    /* Generic name of the application. */
    juce::String genericName;

    /* Sets if the application should appear in menus */
<<<<<<< HEAD
    bool noDisplay;
=======
    bool noDisplay = false;
>>>>>>> af40b757

    /* Tooltip describing the entry. */
    juce::String comment;

    /* The entry icon's name or path. */
    juce::String icon;

    /* If not empty, defines the only desktop environments that should show the
       entry. */
    juce::StringArray onlyShowIn;

    /* The list of desktop environments where the entry should not appear. */
    juce::StringArray notShowIn;

    /* Sets if this entry is an application that should be activated over
       D-Bus */
    bool dBusActivatable = false;

    /* Path to an executable file on disk used to determine if the program is
       actually installed. */
    juce::String tryExec;

    /* Program to execute, possibly with arguments. */
    juce::String exec;

    /* If the entry is an application, the working directory where the program
       should run. */
    juce::String path;

    /* Whether this program runs in a terminal window. */
<<<<<<< HEAD
    bool terminal;
=======
    bool terminal = false;
>>>>>>> af40b757

    /* An alternate action the entry can perform. */
    struct Action
    {
        /* The action's title */
        juce::String name;
        /* The action's icon name or path. */
        juce::String icon;
        /* The command to execute the action. */
        juce::String exec;
    };

    /* All alternate actions the entry can perform. */
    juce::Array<Action> actions;

    /* Names identifying application actions. */
    juce::StringArray actionTypes;

    /* MIME types supported by this application. */
    juce::StringArray mimeTypes;

    /* Categories in which this entry should be shown. */
    juce::StringArray categories;

    /* A list of interfaces that this application implements. */
    juce::StringArray implements;

    /* A list of strings describing the entry. */
    juce::StringArray keywords;

    /* Whether the application is known to support startup notification */
    bool startupNotify;

    /* If specified, it is known that the application will map to a window
       with this string as its WM class or name hint. */
    juce::String startupWMClass;

    /* The URL used if this entry is a link. */
    juce::String url;
};

<|MERGE_RESOLUTION|>--- conflicted
+++ resolved
@@ -1,484 +1,472 @@
-#pragma once
-#include "AppConfigFile.h"
-
-/* 
- * @file DesktopEntry.h
- * 
- * DesktopEntry reads in standardized .Desktop file data
- * the Desktop entry format is very well documented at
- * https://specifications.freedesktop.org/desktop-entry-spec/desktop-entry-spec-latest.html
- */
-
-class DesktopEntry
-{
-public:
-    /**
-     * @brief  Defines all types of desktop entry.
-     */
-    enum class Type
-    {
-        application,
-        link,
-        directory
-    };
-
-    /**
-     * @brief  Loads desktop entry data from a .desktop or .directory file.
-     * 
-     * @param entryFile               A valid desktop entry file.
-     *
-     * @throws DesktopEntryFileError  If the file was not a valid desktop entry
-     *                                file.
-     */
-    DesktopEntry(const juce::File& entryFile);
-
-    /**
-     * @brief  Creates a desktop entry object without an existing file.
-     *
-     * @param name                      The name of the new desktop entry. 
-     *
-     * @param filename                  The name of the new entry file, without
-     *                                  the file extension.
-     * 
-     * @param type                      The type of desktop entry to create.       
-     *
-     * @throws DesktopEntryFormatError  If the name or filename provided do not 
-     *                                  comply with desktop entry standards.
-     */
-    DesktopEntry(const juce::String& name, const juce::String& filename,
-            const Type type);
-            
-    virtual ~DesktopEntry() { }
-
-    /**
-     * @brief Checks if two desktop entries have the same desktop file ID.
-     *
-     * @param toCompare  Another desktop entry to compare with this one.
-     *
-     * @return           True if and only if both entries have identical desktop
-     *                   file IDs.
-     */
-    bool operator==(const DesktopEntry& toCompare) const;
-    
-    /**
-     * @brief Alphabetically compares entries based on their names.
-     *
-     * @param toCompare  Another desktop entry to compare with this one.
-     *
-     * @return  True if this entry's name comes before toCompare's name
-     *          alphabetically, false otherwise.
-     */
-    bool operator<(const DesktopEntry& toCompare) const;
-
-    /* ########## Functions for getting desktop entry data: ################# */
-
-    /**
-     * @brief  Gets the desktop entry's type.
-     *
-     * @return  The entry type.
-     */
-    Type getType() const;
-
-    /**
-     * @brief  Gets the desktop entry's name.
-     *
-     * @return  The title of this desktop entry.
-     */
-    juce::String getName() const;
-
-    /**
-     * @brief  Gets a generic name describing the entry.
-     *
-     * @return  A generic name value, e.g. "Web Browser".
-     */
-    juce::String getGenericName() const;
-
-    /**
-     * @brief  Checks if this desktop entry should appear in application menus.
-     *
-     * @return  True if the entry should be shown, false if it should be hidden.
-     */
-    bool shouldBeDisplayed() const;
-
-    /**
-     * @brief  Gets the name or path of the desktop entry's icon.
-     *
-     * @return  The icon name or path.
-     */
-    juce::String getIcon() const;
-
-    /**
-     * @brief  Gets the command string used to launch this entry's application.
-     *
-     * @return  The launch command string, with arguments unquoted and field
-     *          values expanded as necessary.
-     */
-    juce::String getLaunchCommand() const;
-
-    /**
-     * @brief  Gets the string value used to construct the launch command.
-     *
-     * @return  An unprocessed desktop entry string value.
-     */
-    juce::String getExec() const;
-
-    /**
-     * @brief  Gets an application name or path to check when determining if
-     *         this application is valid.
-     *
-     * @return  The executable's path, or the name of an executable that can be
-     *          found through the PATH environment variable.
-     */
-    juce::String getTryExec() const;
-
-    /**
-     * @brief  Gets the path where this application should run.
-     *
-     * @return  The application's working directory.
-     */
-    juce::String getRunDirectory() const;
-
-    /**
-     * @brief  Checks if this application should be launched in a new terminal
-     *         window.
-     *
-     * @return   True if and only if the application should be launched within
-     *           a new terminal window.
-     */
-    bool getLaunchedInTerm() const;
-
-    /**
-     * @brief  Gets the names of all alternate actions supported by this desktop
-     *         entry.
-     *
-     * @return  The list of action names.
-     */
-    juce::StringArray getActionNames() const;
-
-    /**
-     * @brief  Gets the name or path of an action's icon.
-     *
-     * @param index  The index of an action, which should match the index of
-     *               the action's name in the list returned by getActionNames().
-     *
-     * @return       The action's icon name or path, or the empty string if the
-     *               index is invalid or the action has no icon.
-     */
-    juce::String getActionIcon(const int index) const;
-
-    /**
-     * @brief  Gets the command used to run a desktop entry action.
-     *
-     * @param index  The index of an action, which should match the index of
-     *               the action's name in the list returned by getActionNames().
-     *
-     * @return       The action's launch command, or the empty string if the
-     *               index is invalid.
-     */
-    juce::String getActionLaunchCommand(const int index) const;
-
-    /**
-     * @brief  Gets the list of categories associated with this desktop entry.
-     *
-     * @return  The list of all application category strings.
-     */
-    juce::StringArray getCategories() const;
-
-    /**
-     * @brief  Gets a list of keywords associated with this desktop entry.
-     *
-     * @return  The entry's keyword list.
-     */
-    juce::StringArray getKeywords() const;
-
-    /* ########## Functions for setting desktop entry data: ################# */
-    
-    /**
-     * @brief  Sets the desktop entry's name
-     *
-     * @param name                      The new desktop entry title to apply.
-     *
-     * @throws DesktopEntryFormatError  If the name does not comply with desktop
-     *                                  entry standards.
-     */
-    void setName(const juce::String& name);
-
-    /**
-     * @brief  Sets the generic name describing the entry.
-     *
-     * @param name                      The new generic name to apply.
-     *
-     * @throws DesktopEntryFormatError  If the generic name does not comply with
-     *                                  desktop entry standards.
-     */
-    void setGenericName(const juce::String& name);
-
-    /**
-     * @brief  Sets if this desktop entry should appear in application menus.
-     *
-     * @param showEntry  True to show the entry, false to hide it.
-     */
-    void setIfDisplayed(const bool showEntry);
-
-    /**
-     * @brief Sets the name or path of the desktop entry's icon.
-     *
-     * @param icon                      The new icon name or path value.
-     *
-     * @throws DesktopEntryFormatError  If the icon value does not comply with 
-     *                                  desktop entry standards.
-     */
-    void setIcon(const juce::String& icon);
-
-    /**
-     * @brief  Sets the string value used to construct the launch command.
-     *
-     * @param newExec                   The new string value used as the base 
-     *                                  launch command.  Arguments will be 
-     *                                  quoted if necessary.
-     *
-     * @throws DesktopEntryFormatError  If the value does not comply with 
-     *                                  desktop entry standards.
-     */
-    void setExec(const juce::String& newExec);
-
-    /**
-     * @brief  Sets the application name used when checking if this application
-     *         is valid.
-     *
-     * @param newTryExec                The name or path of an executable to 
-     *                                  test.
-     *
-     * @throws DesktopEntryFormatError  If the value does not comply with
-     *                                  desktop entry standards.
-     */
-    void setTryExec(const juce::String& newTryExec);
-
-    /**
-     * @brief  Sets the path where this application should run.
-     *
-     * @param runningDirectory          The new working directory path to use.
-     *
-     * @throws DesktopEntryFormatError  If the path string does not comply with 
-     *                                  desktop entry standards.
-     */
-    void setRunDirectory(const juce::String& runningDirectory);
-
-    /**
-     * @brief  Sets if this application should be launched in a new terminal
-     *         window.
-     *
-     * @param termLaunch  If true, the application will launch in a new terminal
-     *                    window.  If false, the application will launch 
-     *                    normally.
-     */
-    void setLaunchedInTerm(const bool termLaunch);
-
-    /**
-     * @brief  Sets the list of categories associated with this desktop entry.
-     *
-     * @param newCategories             The new application category list to 
-     *                                  apply.
-     *
-     * @throws DesktopEntryFormatError  If any categories do not comply with
-     *                                  desktop entry standards.
-     */
-    void setCategories(const juce::StringArray& newCategories);
-
-    /**
-     * @brief  Sets the list of keywords associated with this desktop entry.
-     *
-     * @param newKeywords               The new keyword list to apply.
-     *
-     * @throws DesktopEntryFormatError  If any keywords do not comply with
-     *                                  desktop entry standards.
-     */
-    void setKeywords(const juce::StringArray& newKeywords);
-
-    /**
-     * @brief  Writes this desktop entry to the user's local application data
-     *         directory.
-     *
-     * @throws DesktopEntryFileError  If necessary field values were not 
-     *                                defined, or the file could not be written
-     *                                for any other reason.
-     */
-    void writeFile();
-
-private:
-    /**
-     * @brief  Given a standard desktop entry data key, get the value
-     *         mapped to that key.
-     *
-     * @param key  A key string defined in the Desktop Entry specifications.
-     *
-     * @return     The corresponding value, encoded as a String that may be
-     *             written to a desktop entry file.
-     */
-    juce::String getValue(const juce::Identifier& key);
-
-    /**
-     * @brief  Loads all desktop entry data from the desktop entry's file.
-     *
-     * @throws DesktopEntryFileError  If the file doesn't exist or contains 
-     *                                invalid data.
-     */
-    void readEntryFile();
-
-    /**
-     * @brief  Saves data from a desktop entry key/value pair to the appropriate 
-     *         DesktopEntry fields.
-     *
-     * @param key                     The key read from the desktop entry line.
-     *
-     * @param value                   The value read from the desktop entry 
-     *                                line.
-     *
-     * @throws DesktopEntryFileError  If the key or value were invalid.
-     */
-    void saveLineData(const juce::Identifier& key, const juce::String& value);
-
-    /**
-     * @brief  Saves data from a desktop entry line to the most recently created
-     *         desktop action.
-     *
-     * @param key                     The key read from the desktop entry line.
-     *
-     * @param value                   The value read from the desktop entry 
-     *                                line.
-     *
-     * @throws DesktopEntryFileError  If the key or value were invalid.
-     */
-    void saveActionLineData
-    (const juce::Identifier& key, const juce::String& value);
-
-    /**
-     * @brief  Expands all field codes in a command string, removing them and
-     *         replacing them with appropriate values.
-     *
-     * @param execString  A command string to expand.
-     *
-     * @return            The command string with desktop entry field codes
-     *                    expanded, or the empty string if invalid header codes
-     *                    were found.
-     */
-    juce::String expandFieldCodes(const juce::String& execString) const;
-
-    /**
-     * @brief  For a single data key, stores how to read that key's DesktopEntry 
-     *         data from a .desktop file, and how to convert that DesktopEntry 
-     *         data back into .desktop file data.
-     */
-    struct DataConverter
-    {
-        /* Stores a desktop entry file value in a DesktopEntry */
-        const std::function<void(DesktopEntry*,const juce::String&)> readValue;
-        /* Reads a desktop entry value from a DesktopEntry */
-        const std::function<juce::String(DesktopEntry*)> getValue;
-    };
-    
-    /* Stores all data keys defined in the desktop entry specifications,
-       mapped to functions for importing and exporting that key's data.  */
-    static const std::map<juce::Identifier, DataConverter> keyGuide;
-
-    /* The source .desktop or .directory file. */
-    juce::File entryFile;
-
-    /* The desktop entry's desktop file ID. */
-    juce::String desktopFileID;
-    
-    /* The desktop entry's type. */
-<<<<<<< HEAD
-    Type type;
-=======
-    Type type = Type::application;
->>>>>>> af40b757
-
-    /* Specific name of the application. */
-    juce::String name;
-
-    /* Generic name of the application. */
-    juce::String genericName;
-
-    /* Sets if the application should appear in menus */
-<<<<<<< HEAD
-    bool noDisplay;
-=======
-    bool noDisplay = false;
->>>>>>> af40b757
-
-    /* Tooltip describing the entry. */
-    juce::String comment;
-
-    /* The entry icon's name or path. */
-    juce::String icon;
-
-    /* If not empty, defines the only desktop environments that should show the
-       entry. */
-    juce::StringArray onlyShowIn;
-
-    /* The list of desktop environments where the entry should not appear. */
-    juce::StringArray notShowIn;
-
-    /* Sets if this entry is an application that should be activated over
-       D-Bus */
-    bool dBusActivatable = false;
-
-    /* Path to an executable file on disk used to determine if the program is
-       actually installed. */
-    juce::String tryExec;
-
-    /* Program to execute, possibly with arguments. */
-    juce::String exec;
-
-    /* If the entry is an application, the working directory where the program
-       should run. */
-    juce::String path;
-
-    /* Whether this program runs in a terminal window. */
-<<<<<<< HEAD
-    bool terminal;
-=======
-    bool terminal = false;
->>>>>>> af40b757
-
-    /* An alternate action the entry can perform. */
-    struct Action
-    {
-        /* The action's title */
-        juce::String name;
-        /* The action's icon name or path. */
-        juce::String icon;
-        /* The command to execute the action. */
-        juce::String exec;
-    };
-
-    /* All alternate actions the entry can perform. */
-    juce::Array<Action> actions;
-
-    /* Names identifying application actions. */
-    juce::StringArray actionTypes;
-
-    /* MIME types supported by this application. */
-    juce::StringArray mimeTypes;
-
-    /* Categories in which this entry should be shown. */
-    juce::StringArray categories;
-
-    /* A list of interfaces that this application implements. */
-    juce::StringArray implements;
-
-    /* A list of strings describing the entry. */
-    juce::StringArray keywords;
-
-    /* Whether the application is known to support startup notification */
-    bool startupNotify;
-
-    /* If specified, it is known that the application will map to a window
-       with this string as its WM class or name hint. */
-    juce::String startupWMClass;
-
-    /* The URL used if this entry is a link. */
-    juce::String url;
-};
-
+#pragma once
+#include "AppConfigFile.h"
+
+/* 
+ * @file DesktopEntry.h
+ * 
+ * DesktopEntry reads in standardized .Desktop file data
+ * the Desktop entry format is very well documented at
+ * https://specifications.freedesktop.org/desktop-entry-spec/desktop-entry-spec-latest.html
+ */
+
+class DesktopEntry
+{
+public:
+    /**
+     * @brief  Defines all types of desktop entry.
+     */
+    enum class Type
+    {
+        application,
+        link,
+        directory
+    };
+
+    /**
+     * @brief  Loads desktop entry data from a .desktop or .directory file.
+     * 
+     * @param entryFile               A valid desktop entry file.
+     *
+     * @throws DesktopEntryFileError  If the file was not a valid desktop entry
+     *                                file.
+     */
+    DesktopEntry(const juce::File& entryFile);
+
+    /**
+     * @brief  Creates a desktop entry object without an existing file.
+     *
+     * @param name                      The name of the new desktop entry. 
+     *
+     * @param filename                  The name of the new entry file, without
+     *                                  the file extension.
+     * 
+     * @param type                      The type of desktop entry to create.       
+     *
+     * @throws DesktopEntryFormatError  If the name or filename provided do not 
+     *                                  comply with desktop entry standards.
+     */
+    DesktopEntry(const juce::String& name, const juce::String& filename,
+            const Type type);
+            
+    virtual ~DesktopEntry() { }
+
+    /**
+     * @brief Checks if two desktop entries have the same desktop file ID.
+     *
+     * @param toCompare  Another desktop entry to compare with this one.
+     *
+     * @return           True if and only if both entries have identical desktop
+     *                   file IDs.
+     */
+    bool operator==(const DesktopEntry& toCompare) const;
+    
+    /**
+     * @brief Alphabetically compares entries based on their names.
+     *
+     * @param toCompare  Another desktop entry to compare with this one.
+     *
+     * @return  True if this entry's name comes before toCompare's name
+     *          alphabetically, false otherwise.
+     */
+    bool operator<(const DesktopEntry& toCompare) const;
+
+    /* ########## Functions for getting desktop entry data: ################# */
+
+    /**
+     * @brief  Gets the desktop entry's type.
+     *
+     * @return  The entry type.
+     */
+    Type getType() const;
+
+    /**
+     * @brief  Gets the desktop entry's name.
+     *
+     * @return  The title of this desktop entry.
+     */
+    juce::String getName() const;
+
+    /**
+     * @brief  Gets a generic name describing the entry.
+     *
+     * @return  A generic name value, e.g. "Web Browser".
+     */
+    juce::String getGenericName() const;
+
+    /**
+     * @brief  Checks if this desktop entry should appear in application menus.
+     *
+     * @return  True if the entry should be shown, false if it should be hidden.
+     */
+    bool shouldBeDisplayed() const;
+
+    /**
+     * @brief  Gets the name or path of the desktop entry's icon.
+     *
+     * @return  The icon name or path.
+     */
+    juce::String getIcon() const;
+
+    /**
+     * @brief  Gets the command string used to launch this entry's application.
+     *
+     * @return  The launch command string, with arguments unquoted and field
+     *          values expanded as necessary.
+     */
+    juce::String getLaunchCommand() const;
+
+    /**
+     * @brief  Gets the string value used to construct the launch command.
+     *
+     * @return  An unprocessed desktop entry string value.
+     */
+    juce::String getExec() const;
+
+    /**
+     * @brief  Gets an application name or path to check when determining if
+     *         this application is valid.
+     *
+     * @return  The executable's path, or the name of an executable that can be
+     *          found through the PATH environment variable.
+     */
+    juce::String getTryExec() const;
+
+    /**
+     * @brief  Gets the path where this application should run.
+     *
+     * @return  The application's working directory.
+     */
+    juce::String getRunDirectory() const;
+
+    /**
+     * @brief  Checks if this application should be launched in a new terminal
+     *         window.
+     *
+     * @return   True if and only if the application should be launched within
+     *           a new terminal window.
+     */
+    bool getLaunchedInTerm() const;
+
+    /**
+     * @brief  Gets the names of all alternate actions supported by this desktop
+     *         entry.
+     *
+     * @return  The list of action names.
+     */
+    juce::StringArray getActionNames() const;
+
+    /**
+     * @brief  Gets the name or path of an action's icon.
+     *
+     * @param index  The index of an action, which should match the index of
+     *               the action's name in the list returned by getActionNames().
+     *
+     * @return       The action's icon name or path, or the empty string if the
+     *               index is invalid or the action has no icon.
+     */
+    juce::String getActionIcon(const int index) const;
+
+    /**
+     * @brief  Gets the command used to run a desktop entry action.
+     *
+     * @param index  The index of an action, which should match the index of
+     *               the action's name in the list returned by getActionNames().
+     *
+     * @return       The action's launch command, or the empty string if the
+     *               index is invalid.
+     */
+    juce::String getActionLaunchCommand(const int index) const;
+
+    /**
+     * @brief  Gets the list of categories associated with this desktop entry.
+     *
+     * @return  The list of all application category strings.
+     */
+    juce::StringArray getCategories() const;
+
+    /**
+     * @brief  Gets a list of keywords associated with this desktop entry.
+     *
+     * @return  The entry's keyword list.
+     */
+    juce::StringArray getKeywords() const;
+
+    /* ########## Functions for setting desktop entry data: ################# */
+    
+    /**
+     * @brief  Sets the desktop entry's name
+     *
+     * @param name                      The new desktop entry title to apply.
+     *
+     * @throws DesktopEntryFormatError  If the name does not comply with desktop
+     *                                  entry standards.
+     */
+    void setName(const juce::String& name);
+
+    /**
+     * @brief  Sets the generic name describing the entry.
+     *
+     * @param name                      The new generic name to apply.
+     *
+     * @throws DesktopEntryFormatError  If the generic name does not comply with
+     *                                  desktop entry standards.
+     */
+    void setGenericName(const juce::String& name);
+
+    /**
+     * @brief  Sets if this desktop entry should appear in application menus.
+     *
+     * @param showEntry  True to show the entry, false to hide it.
+     */
+    void setIfDisplayed(const bool showEntry);
+
+    /**
+     * @brief Sets the name or path of the desktop entry's icon.
+     *
+     * @param icon                      The new icon name or path value.
+     *
+     * @throws DesktopEntryFormatError  If the icon value does not comply with 
+     *                                  desktop entry standards.
+     */
+    void setIcon(const juce::String& icon);
+
+    /**
+     * @brief  Sets the string value used to construct the launch command.
+     *
+     * @param newExec                   The new string value used as the base 
+     *                                  launch command.  Arguments will be 
+     *                                  quoted if necessary.
+     *
+     * @throws DesktopEntryFormatError  If the value does not comply with 
+     *                                  desktop entry standards.
+     */
+    void setExec(const juce::String& newExec);
+
+    /**
+     * @brief  Sets the application name used when checking if this application
+     *         is valid.
+     *
+     * @param newTryExec                The name or path of an executable to 
+     *                                  test.
+     *
+     * @throws DesktopEntryFormatError  If the value does not comply with
+     *                                  desktop entry standards.
+     */
+    void setTryExec(const juce::String& newTryExec);
+
+    /**
+     * @brief  Sets the path where this application should run.
+     *
+     * @param runningDirectory          The new working directory path to use.
+     *
+     * @throws DesktopEntryFormatError  If the path string does not comply with 
+     *                                  desktop entry standards.
+     */
+    void setRunDirectory(const juce::String& runningDirectory);
+
+    /**
+     * @brief  Sets if this application should be launched in a new terminal
+     *         window.
+     *
+     * @param termLaunch  If true, the application will launch in a new terminal
+     *                    window.  If false, the application will launch 
+     *                    normally.
+     */
+    void setLaunchedInTerm(const bool termLaunch);
+
+    /**
+     * @brief  Sets the list of categories associated with this desktop entry.
+     *
+     * @param newCategories             The new application category list to 
+     *                                  apply.
+     *
+     * @throws DesktopEntryFormatError  If any categories do not comply with
+     *                                  desktop entry standards.
+     */
+    void setCategories(const juce::StringArray& newCategories);
+
+    /**
+     * @brief  Sets the list of keywords associated with this desktop entry.
+     *
+     * @param newKeywords               The new keyword list to apply.
+     *
+     * @throws DesktopEntryFormatError  If any keywords do not comply with
+     *                                  desktop entry standards.
+     */
+    void setKeywords(const juce::StringArray& newKeywords);
+
+    /**
+     * @brief  Writes this desktop entry to the user's local application data
+     *         directory.
+     *
+     * @throws DesktopEntryFileError  If necessary field values were not 
+     *                                defined, or the file could not be written
+     *                                for any other reason.
+     */
+    void writeFile();
+
+private:
+    /**
+     * @brief  Given a standard desktop entry data key, get the value
+     *         mapped to that key.
+     *
+     * @param key  A key string defined in the Desktop Entry specifications.
+     *
+     * @return     The corresponding value, encoded as a String that may be
+     *             written to a desktop entry file.
+     */
+    juce::String getValue(const juce::Identifier& key);
+
+    /**
+     * @brief  Loads all desktop entry data from the desktop entry's file.
+     *
+     * @throws DesktopEntryFileError  If the file doesn't exist or contains 
+     *                                invalid data.
+     */
+    void readEntryFile();
+
+    /**
+     * @brief  Saves data from a desktop entry key/value pair to the appropriate 
+     *         DesktopEntry fields.
+     *
+     * @param key                     The key read from the desktop entry line.
+     *
+     * @param value                   The value read from the desktop entry 
+     *                                line.
+     *
+     * @throws DesktopEntryFileError  If the key or value were invalid.
+     */
+    void saveLineData(const juce::Identifier& key, const juce::String& value);
+
+    /**
+     * @brief  Saves data from a desktop entry line to the most recently created
+     *         desktop action.
+     *
+     * @param key                     The key read from the desktop entry line.
+     *
+     * @param value                   The value read from the desktop entry 
+     *                                line.
+     *
+     * @throws DesktopEntryFileError  If the key or value were invalid.
+     */
+    void saveActionLineData
+    (const juce::Identifier& key, const juce::String& value);
+
+    /**
+     * @brief  Expands all field codes in a command string, removing them and
+     *         replacing them with appropriate values.
+     *
+     * @param execString  A command string to expand.
+     *
+     * @return            The command string with desktop entry field codes
+     *                    expanded, or the empty string if invalid header codes
+     *                    were found.
+     */
+    juce::String expandFieldCodes(const juce::String& execString) const;
+
+    /**
+     * @brief  For a single data key, stores how to read that key's DesktopEntry 
+     *         data from a .desktop file, and how to convert that DesktopEntry 
+     *         data back into .desktop file data.
+     */
+    struct DataConverter
+    {
+        /* Stores a desktop entry file value in a DesktopEntry */
+        const std::function<void(DesktopEntry*,const juce::String&)> readValue;
+        /* Reads a desktop entry value from a DesktopEntry */
+        const std::function<juce::String(DesktopEntry*)> getValue;
+    };
+    
+    /* Stores all data keys defined in the desktop entry specifications,
+       mapped to functions for importing and exporting that key's data.  */
+    static const std::map<juce::Identifier, DataConverter> keyGuide;
+
+    /* The source .desktop or .directory file. */
+    juce::File entryFile;
+
+    /* The desktop entry's desktop file ID. */
+    juce::String desktopFileID;
+    
+    /* The desktop entry's type. */
+    Type type = Type::application;
+
+    /* Specific name of the application. */
+    juce::String name;
+
+    /* Generic name of the application. */
+    juce::String genericName;
+
+    /* Sets if the application should appear in menus */
+    bool noDisplay = false;
+
+    /* Tooltip describing the entry. */
+    juce::String comment;
+
+    /* The entry icon's name or path. */
+    juce::String icon;
+
+    /* If not empty, defines the only desktop environments that should show the
+       entry. */
+    juce::StringArray onlyShowIn;
+
+    /* The list of desktop environments where the entry should not appear. */
+    juce::StringArray notShowIn;
+
+    /* Sets if this entry is an application that should be activated over
+       D-Bus */
+    bool dBusActivatable = false;
+
+    /* Path to an executable file on disk used to determine if the program is
+       actually installed. */
+    juce::String tryExec;
+
+    /* Program to execute, possibly with arguments. */
+    juce::String exec;
+
+    /* If the entry is an application, the working directory where the program
+       should run. */
+    juce::String path;
+
+    /* Whether this program runs in a terminal window. */
+    bool terminal = false;
+
+    /* An alternate action the entry can perform. */
+    struct Action
+    {
+        /* The action's title */
+        juce::String name;
+        /* The action's icon name or path. */
+        juce::String icon;
+        /* The command to execute the action. */
+        juce::String exec;
+    };
+
+    /* All alternate actions the entry can perform. */
+    juce::Array<Action> actions;
+
+    /* Names identifying application actions. */
+    juce::StringArray actionTypes;
+
+    /* MIME types supported by this application. */
+    juce::StringArray mimeTypes;
+
+    /* Categories in which this entry should be shown. */
+    juce::StringArray categories;
+
+    /* A list of interfaces that this application implements. */
+    juce::StringArray implements;
+
+    /* A list of strings describing the entry. */
+    juce::StringArray keywords;
+
+    /* Whether the application is known to support startup notification */
+    bool startupNotify;
+
+    /* If specified, it is known that the application will map to a window
+       with this string as its WM class or name hint. */
+    juce::String startupWMClass;
+
+    /* The URL used if this entry is a link. */
+    juce::String url;
+};
+