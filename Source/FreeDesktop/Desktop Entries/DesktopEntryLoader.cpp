--- conflicted
+++ resolved
@@ -1,296 +1,381 @@
-#include <atomic>
-#include "Utils.h"
-#include "Localized.h"
-#include "ThreadResource.h"
-#include "XDGDirectories.h"
-#include "DesktopEntryFileError.h"
-#include "DesktopEntryFormatError.h"
-#include "DesktopEntryLoader.h"
-
-/* SharedResource object class key. */ 
-static const juce::Identifier desktopEntryThreadKey("DesktopEntryThread");
-
-/* The desktop entry subdirectory within the data directory. */
-static const constexpr char* entryDirectory = "/applications/";
-
-/* Localized text keys: */
-static const constexpr char* reading_entry = "reading_entry";
-
-/**
- * @brief  Asynchronously loads and caches desktop entry data.
- */
-class DesktopEntryThread : public ThreadResource, private Localized
-{
-    /* Only DesktopEntryLoader has direct access. */
-    friend class DesktopEntryLoader;
-    
-    /* The list of all entries. */
-    std::set<DesktopEntry> entries;
-    
-    /* Tracks unloaded desktop entry files, mapping entry desktop IDs to their
-       juce file objects. */
-    std::map<juce::String, juce::File> pendingEntryFiles;
-
-    /* Map of category names to lists of entries. */
-    std::map<juce::String, std::set<DesktopEntry>> categories;
-    
-    /* Callback function to send loading progress update strings. */
-    std::function<void(juce::String) > notifyCallback;
-    
-    /* Callback to run when desktop entries finish loading. */
-    std::function<void() > onFinish;
-
-    DesktopEntryThread() : ThreadResource(desktopEntryThreadKey),
-    Localized("DesktopEntryThread") { }
-
-public:
-    virtual ~DesktopEntryThread() { }
-
-private:
-    void loadEntries(
-            std::function<void(juce::String) > notifyCallback,
-            std::function<void() > onFinish)
-    {
-        using namespace juce;
-        if (!isThreadRunning())
-        {
-            entries.clear();
-            categories.clear();
-            this->notifyCallback = notifyCallback;
-            this->onFinish = onFinish;
-            startThread();
-        }
-<<<<<<< HEAD
-    }
-
-    virtual void init() override
-    {
-        using namespace juce;
-        StringArray dirs = XDGDirectories::getDataSearchPaths();
-        for(const String& dir : dirs)
-        {
-            File directory(dir + entryDirectory);
-            if(directory.isDirectory())
-            {
-                Array<File> entries = directory.findChildFiles(File::findFiles,
-                        true, "*.directory;*.desktop");
-                for (File& file : entries)
-                {
-                    String desktopID = file.getRelativePathFrom(directory);
-                    if(!pendingEntryFiles.count(desktopID))
-                    {
-                        pendingEntryFiles[desktopID] = file;
-                    }
-                }
-            }
-        }
-        DBG("DesktopEntryThread::" << __func__ << ": Found " 
-                << pendingEntryFiles.size() << " unique desktop entry files in "
-                << dirs.size() << " data directories.");
-    }
-
-=======
-    }
-
-    virtual void init() override
-    {
-        using namespace juce;
-        StringArray dirs = XDGDirectories::getDataSearchPaths();
-        for(const String& dir : dirs)
-        {
-            File directory(dir + entryDirectory);
-            if(directory.isDirectory())
-            {
-                Array<File> entries = directory.findChildFiles(File::findFiles,
-                        true, "*.directory;*.desktop");
-                for (File& file : entries)
-                {
-                    String desktopID = file.getRelativePathFrom(directory);
-                    if(!pendingEntryFiles.count(desktopID))
-                    {
-                        pendingEntryFiles[desktopID] = file;
-                    }
-                }
-            }
-        }
-        DBG("DesktopEntryThread::" << __func__ << ": Found " 
-                << pendingEntryFiles.size() << " unique desktop entry files in "
-                << dirs.size() << " data directories.");
-    }
-
->>>>>>> 1a926c6a
-    virtual void runLoop(ThreadResource::ThreadLock& threadLock) override
-    {
-        using namespace juce;
-        threadLock.takeWriteLock();
-<<<<<<< HEAD
-=======
-        if(pendingEntryFiles.empty())
-        {
-            signalThreadShouldExit();
-            threadLock.releaseLock();
-            return;
-        }
->>>>>>> 1a926c6a
-        File entryFile = pendingEntryFiles.begin()->second;
-        pendingEntryFiles.erase(pendingEntryFiles.begin());;   
-        try
-        {
-            DesktopEntry entry(entryFile);
-            if (entry.shouldBeDisplayed())
-            {
-                StringArray entryCategories = entry.getCategories();
-                if (entryCategories.isEmpty())
-                {
-                    entryCategories.add("Other");
-                }
-                entryCategories.add("All");
-                for (const String& category : entryCategories)
-                {
-                    categories[category].insert(entry);
-                }
-                entries.insert(entry);
-            }
-        }
-        catch(DesktopEntryFileError e)
-        {
-            DBG("DesktopEntryLoader::" << __func__ << ": File error: "
-                    << e.what());
-        }
-        catch(DesktopEntryFormatError e)
-        {
-            DBG("DesktopEntryLoader::" << __func__ << ": Format error: "
-                    << e.what());
-        }
-        int entriesRead = entries.size();
-        int entriesPending = pendingEntryFiles.size();
-        String notifyText = localeText(reading_entry) + String(entriesRead)
-            + "/" + String(entriesRead + entriesPending);
-        MessageManager::callAsync(buildAsyncFunction(LockType::write,
-            [this, notifyText]
-            {
-                notifyCallback(notifyText);
-            }));   
-<<<<<<< HEAD
-=======
-        threadLock.releaseLock();
->>>>>>> 1a926c6a
-    }
-
-    void cleanup() override
-    {
-        using namespace juce;
-<<<<<<< HEAD
-        DBG("DesktopEntryThread::" << __func__ << ": Loaded"
-=======
-        DBG("DesktopEntryThread::" << __func__ << ": Loaded "
->>>>>>> 1a926c6a
-                << entries.size() << " desktop entries.");
-        MessageManager::callAsync(buildAsyncFunction(LockType::read,
-                    [this] { onFinish(); }));
-    }
-};
-
-DesktopEntryLoader::DesktopEntryLoader() : 
-ResourceHandler<DesktopEntryThread>(desktopEntryThreadKey,
-        []()->SharedResource* { return new DesktopEntryThread(); }) { }
-
-DesktopEntryLoader::~DesktopEntryLoader() { }
-
-
-/*
- * return the number of stored DesktopEntry objects 
- */
-int DesktopEntryLoader::size()
-{
-    auto deThread = getReadLockedResource();
-    if(deThread->isThreadRunning())
-    {
-        return 0;
-    }
-    return deThread->entries.size();
-}
-
-/*
- * Get all DesktopEntryLoader with a given category name
- */
-std::set<DesktopEntry> DesktopEntryLoader::getCategoryEntries
-(const juce::String& category)
-{
-    auto deThread = getReadLockedResource();
-    if(deThread->isThreadRunning())
-    {
-        return { };
-    }
-    return deThread->categories.at(category);
-}
-
-/*
- * Get a list of all DesktopEntry objects within several categories
- */
-std::set<DesktopEntry> DesktopEntryLoader::getCategoryListEntries
-(const juce::StringArray& categoryList)
-{
-    using namespace juce;
-    auto deThread = getReadLockedResource();
-    std::set<DesktopEntry> categoryEntries;
-    for (const String& category : categoryList)
-    {
-        std::set<DesktopEntry> catEntries = deThread->categories.at(category);
-        for (DesktopEntry entry : catEntries)
-        {
-            categoryEntries.insert(entry);
-        }
-    }
-    return categoryEntries;
-}
-
-/*
- * Get the list of all categories found in all desktop entries. 
- */
-std::set<juce::String> DesktopEntryLoader::getCategories()
-{
-    using namespace juce;
-    auto deThread = getReadLockedResource();    
-    std::set<String> categoryNames;
-    for (auto iter = deThread->categories.begin(); 
-              iter != deThread->categories.end(); iter++)
-    {
-        categoryNames.insert(iter->first);
-    }
-    return categoryNames;
-}
-
-/*
- * Discards any existing entry data and reloads all desktop entries
- * from the file system.
- */
-void DesktopEntryLoader::loadEntries(
-        std::function<void(juce::String) > notifyCallback,
-        std::function<void() > onFinish)
-{
-    auto deThread = getWriteLockedResource();
-    if (!deThread->isThreadRunning())
-    {
-        deThread->entries.clear();
-        deThread->categories.clear();
-        deThread->notifyCallback = notifyCallback;
-        deThread->onFinish = onFinish;
-        deThread->startThread();
-    }
-}
-
-/*
- * If entries are currently loading asynchronously, this will signal for
- * them to stop. Unless loading finishes on its own before this has a chance to
- * stop it, the onFinish callback to loadEntries will not be called.
- */
-void DesktopEntryLoader::clearCallbacks()
-{
-    using namespace juce;
-    auto deThread = getWriteLockedResource();
-    deThread->notifyCallback = [](String s){};
-    deThread->onFinish = [](){};
-}
-
-
+#include <atomic>
+#include <stdlib.h>
+#include <dirent.h>
+#include <stdlib.h>
+#include "Utils.h"
+#include "Localized.h"
+#include "ThreadResource.h"
+#include "XDGDirectories.h"
+#include "DesktopEntryFileError.h"
+#include "DesktopEntryFormatError.h"
+#include "DesktopEntryLoader.h"
+
+/* SharedResource object class key. */ 
+static const juce::Identifier desktopEntryThreadKey("DesktopEntryThread");
+
+/* The desktop entry subdirectory within the data directory. */
+static const constexpr char* entryDirectory = "/applications/";
+
+/* Localized text keys: */
+static const constexpr char* reading_entry = "reading_entry";
+
+/**
+ * @brief  Asynchronously loads and caches desktop entry data.
+ */
+class DesktopEntryThread : public ThreadResource, private Localized
+{
+    /* Only DesktopEntryLoader has direct access. */
+    friend class DesktopEntryLoader;
+    
+    /* The list of all entries. */
+    std::set<DesktopEntry> entries;
+    
+    /* Tracks unloaded desktop entry files, mapping entry desktop IDs to their
+       juce file objects. */
+    std::map<juce::String, juce::File> pendingEntryFiles;
+
+    /* Map of category names to lists of entries. */
+    std::map<juce::String, std::set<DesktopEntry>> categories;
+    
+    /* Callback function to send loading progress update strings. */
+    std::function<void(juce::String) > notifyCallback;
+    
+    /* Callback to run when desktop entries finish loading. */
+    std::function<void() > onFinish;
+
+    DesktopEntryThread() : ThreadResource(desktopEntryThreadKey),
+    Localized("DesktopEntryThread") { }
+
+public:
+    virtual ~DesktopEntryThread() { }
+
+private:
+    void loadEntries(
+            std::function<void(juce::String) > notifyCallback,
+            std::function<void() > onFinish)
+    {
+        using namespace juce;
+        if (!isThreadRunning())
+        {
+            entries.clear();
+            categories.clear();
+            this->notifyCallback = notifyCallback;
+            this->onFinish = onFinish;
+            startThread();
+        }
+    }
+
+    virtual void init() override
+    {
+        using namespace juce;
+        StringArray dirs = XDGDirectories::getDataSearchPaths();
+        for(const String& dir : dirs)
+        {
+            File directory(dir + entryDirectory);
+            if(directory.isDirectory())
+            {
+                Array<File> entries = directory.findChildFiles(File::findFiles,
+                        true, "*.directory;*.desktop");
+                for (File& file : entries)
+                {
+                    String desktopID = file.getRelativePathFrom(directory);
+                    if(!pendingEntryFiles.count(desktopID))
+                    {
+                        pendingEntryFiles[desktopID] = file;
+                    }
+                }
+            }
+        }
+        DBG("DesktopEntryThread::" << __func__ << ": Found " 
+                << pendingEntryFiles.size() << " unique desktop entry files in "
+                << dirs.size() << " data directories.");
+    }
+
+    virtual void runLoop(ThreadResource::ThreadLock& threadLock) override
+    {
+        using namespace juce;
+        threadLock.takeWriteLock();
+        if(pendingEntryFiles.empty())
+        {
+            signalThreadShouldExit();
+            threadLock.releaseLock();
+            return;
+        }
+        File entryFile = pendingEntryFiles.begin()->second;
+        pendingEntryFiles.erase(pendingEntryFiles.begin());;   
+        try
+        {
+            DesktopEntry entry(entryFile);
+            if (entry.shouldBeDisplayed())
+            {
+                StringArray entryCategories = entry.getCategories();
+                if (entryCategories.isEmpty())
+                {
+                    entryCategories.add("Other");
+                }
+                entryCategories.add("All");
+                for (const String& category : entryCategories)
+                {
+                    categories[category].insert(entry);
+                }
+                entries.insert(entry);
+            }
+        }
+        catch(DesktopEntryFileError e)
+        {
+            DBG("DesktopEntryLoader::" << __func__ << ": File error: "
+                    << e.what());
+        }
+        catch(DesktopEntryFormatError e)
+        {
+            DBG("DesktopEntryLoader::" << __func__ << ": Format error: "
+                    << e.what());
+        }
+        int entriesRead = entries.size();
+        int entriesPending = pendingEntryFiles.size();
+        String notifyText = localeText(reading_entry) + String(entriesRead)
+            + "/" + String(entriesRead + entriesPending);
+        MessageManager::callAsync(buildAsyncFunction(LockType::write,
+            [this, notifyText]
+            {
+                notifyCallback(notifyText);
+            }));   
+        threadLock.releaseLock();
+    }
+
+    void cleanup() override
+    {
+        using namespace juce;
+        DBG("DesktopEntryThread::" << __func__ << ": Loaded "
+                << entries.size() << " desktop entries.");
+        MessageManager::callAsync(buildAsyncFunction(LockType::read,
+                    [this] { onFinish(); }));
+    }
+};
+
+DesktopEntryLoader::DesktopEntryLoader() : 
+ResourceHandler<DesktopEntryThread>(desktopEntryThreadKey,
+        []()->SharedResource* { return new DesktopEntryThread(); }) { }
+
+DesktopEntryLoader::~DesktopEntryLoader() { }
+
+
+/*
+ * return the number of stored DesktopEntry objects 
+ */
+int DesktopEntryLoader::size()
+{
+    auto deThread = getReadLockedResource();
+    if(deThread->isThreadRunning())
+    {
+        return 0;
+    }
+    return deThread->entries.size();
+}
+
+/*
+ * Get all DesktopEntryLoader with a given category name
+ */
+std::set<DesktopEntry> DesktopEntryLoader::getCategoryEntries
+(const juce::String& category)
+{
+    auto deThread = getReadLockedResource();
+    if(deThread->isThreadRunning())
+    {
+        return { };
+    }
+    return deThread->categories.at(category);
+}
+
+/*
+ * Get a list of all DesktopEntry objects within several categories
+ */
+std::set<DesktopEntry> DesktopEntryLoader::getCategoryListEntries
+(const juce::StringArray& categoryList)
+{
+    using namespace juce;
+    auto deThread = getReadLockedResource();
+    std::set<DesktopEntry> categoryEntries;
+    for (const String& category : categoryList)
+    {
+        std::set<DesktopEntry> catEntries = deThread->categories.at(category);
+        for (DesktopEntry entry : catEntries)
+        {
+            categoryEntries.insert(entry);
+        }
+    }
+    return categoryEntries;
+}
+
+/*
+ * Get all DesktopEntryLoader with a given category name
+ */
+std::set<DesktopEntry> DesktopEntryLoader::getCategoryEntries
+(juce::String category)
+{
+    using namespace juce;
+    const ScopedLock readLock(lock);
+    return categories[category];
+}
+
+/*
+ * Get the list of all categories found in all desktop entries. 
+ */
+std::set<juce::String> DesktopEntryLoader::getCategories()
+{
+    using namespace juce;
+    auto deThread = getReadLockedResource();    
+    std::set<String> categoryNames;
+    for (auto iter = deThread->categories.begin(); 
+              iter != deThread->categories.end(); iter++)
+    {
+        categoryNames.insert(iter->first);
+    }
+    return categoryNames;
+}
+
+/*
+ * Discards any existing entry data and reloads all desktop entries
+ * from the file system.
+ */
+void DesktopEntryLoader::loadEntries(
+        std::function<void(juce::String) > notifyCallback,
+        std::function<void() > onFinish)
+{
+    auto deThread = getWriteLockedResource();
+    if (!deThread->isThreadRunning())
+    {
+        deThread->entries.clear();
+        deThread->categories.clear();
+        deThread->notifyCallback = notifyCallback;
+        deThread->onFinish = onFinish;
+        deThread->startThread();
+    }
+}
+
+/*
+ * If entries are currently loading asynchronously, this will signal for
+ * them to stop. Unless loading finishes on its own before this has a chance to
+ * stop it, the onFinish callback to loadEntries will not be called.
+ */
+void DesktopEntryLoader::clearCallbacks()
+{
+    using namespace juce;
+    auto deThread = getWriteLockedResource();
+    deThread->notifyCallback = [](String s){};
+    deThread->onFinish = [](){};
+}
+
+void DesktopEntryLoader::run()
+{
+    using namespace juce;
+    const ScopedLock loadingLock(lock);
+    std::atomic<bool> uiCallPending;
+    uiCallPending = false;
+    //read the contents of all desktop application directories
+    DBG("DesktopEntryLoader::" << __func__ << ": finding desktop entries...");
+    std::vector<String> dirs = {
+                                "~/.local/share/applications",
+                                "/usr/share/applications",
+                                "/usr/local/share/applications"
+    };
+    //track entry names and ignore duplicates
+    std::set<String> files;
+    Array<File> allEntries;
+    for (int i = 0; i < dirs.size(); i++)
+    {   
+        uiCallPending = true;
+        MessageManager::callAsync([&i, &dirs, &uiCallPending, this]
+        {
+            notifyCallback(String("Scanning application directory ") +
+                    String(i + 1) + String("/")
+                    + String(dirs.size()));
+            uiCallPending = false;
+            this->notify();
+        });
+        while (uiCallPending)
+        {
+            if (threadShouldExit())
+            {
+                return;
+            }
+            const ScopedUnlock waitUnlock(lock);
+            wait(1);
+        }
+        File directory(dirs[i]);
+        if (directory.isDirectory())
+        {
+            Array<File> entries = directory.findChildFiles(File::findFiles,
+                    true, "*.directory;*.desktop");
+            for (File& file : entries)
+            {
+                if (files.insert(file.getFileName()).second)
+                {
+                    allEntries.add(file);
+                }
+            }
+        }
+    }
+    int fileIndex = 0;
+    //read in files as DesktopEntry objects
+    for (File& file : allEntries)
+    {
+        fileIndex++;
+        uiCallPending = true;
+        MessageManager::callAsync([&fileIndex, &files, &uiCallPending, this]
+        {
+            notifyCallback(String("Reading file ") + String(fileIndex) +
+                    String("/") + String(files.size()));
+            uiCallPending = false;
+            this->notify();
+        });   
+        while (uiCallPending)
+        {
+            if (threadShouldExit())
+            {
+                return;
+            }
+            const ScopedUnlock waitUnlock(lock);
+            wait(1);
+        }
+        try
+        {
+            DesktopEntry entry(file);
+            if (entry.shouldBeDisplayed())
+            {
+                StringArray entryCategories = entry.getCategories();
+                if (entryCategories.isEmpty())
+                {
+                    entryCategories.add("Other");
+                }
+                entryCategories.add("All");
+                for (const String& category : entryCategories)
+                {
+                    categories[category].insert(entry);
+                }
+                entries.insert(entry);
+            }
+        }
+        catch(DesktopEntryFileError e)
+        {
+            DBG("DesktopEntryLoader::" << __func__ << ": File error: "
+                    << e.what());
+        }
+        catch(DesktopEntryFormatError e)
+        {
+            DBG("DesktopEntryLoader::" << __func__ << ": Format error: "
+                    << e.what());
+        }
+
+    }
+    DBG("DesktopEntryLoader::" << __func__ << ": "
+                << entries.size() << "/" << allEntries.size()
+                << " loaded successfully.");
+
+    MessageManager::callAsync([&uiCallPending, this]
+    {
+        const ScopedLock loadingLock(lock);
+        notifyCallback("Finished loading applications.");        
+        onFinish();
+    });
+}