--- conflicted
+++ resolved
@@ -1,877 +1,800 @@
-#include <set>
-#include "Localized.h"
-#include "Utils.h"
-#include "MainConfigFile.h"
-#include "MainConfigKeys.h"
-#include "XDGDirectories.h"
-#include "DesktopEntryFileError.h"
-#include "DesktopEntryFormatError.h"
-#include "DesktopEntryUtils.h"
-#include "DesktopEntry.h"
-
-/* Directory where desktop entries are stored within $XDG_DATA_DIRS */
-<<<<<<< HEAD
-static const juce::String entryDirectory = "applications/";
-=======
-static const juce::String entryDirectory = "/applications/";
->>>>>>> af40b757
-
-/**
- * @brief Creates a DataConverter that gets and sets typical string values.
- *
- * @param stringParam     The name of a string parameter in DesktopEntry.
- *
- * @param isLocaleString  Whether that string holds localized data supporting
- *                        non-ASCII printable characters.
- *
- * @return                The DataConverter that gets and sets the string
- *                        parameter.
- */
-#define STRING_CONVERTER(stringParam, isLocaleString) \
-{ \
-    .readValue = [](DesktopEntry* thisEntry, const juce::String& value) \
-    { \
-        thisEntry->stringParam = DesktopEntryUtils::processStringValue \
-            (value, thisEntry->entryFile, isLocaleString); \
-    }, \
-    .getValue = [](DesktopEntry* thisEntry)->juce::String \
-    { \
-        return DesktopEntryUtils::addEscapeSequences(thisEntry->stringParam); \
-    } \
-}
-
-/**
- * @brief Creates a DataConverter that gets and sets typical list values.
- *
- * @param listParam       The name of a list parameter in DesktopEntry.
- *
- * @param isLocaleString  Whether that list holds localized data supporting
- *                        non-ASCII printable characters.
- *
- * @return                The DataConverter that gets and sets the list
- *                        parameter.
- */
-#define LIST_CONVERTER(listParam, isLocaleString) \
-{ \
-    .readValue = [](DesktopEntry* thisEntry, const juce::String& value) \
-    { \
-        thisEntry->listParam = DesktopEntryUtils::parseList \
-            (value, thisEntry->entryFile, isLocaleString); \
-    }, \
-    .getValue = [](DesktopEntry* thisEntry)->juce::String \
-    { \
-<<<<<<< HEAD
-        return DesktopEntryUtils::listString(thisEntry->listParam); \
-=======
-        return DesktopEntryUtils::listString(thisEntry->listParam, \
-                isLocaleString); \
->>>>>>> af40b757
-    } \
-}
-
-/**
- * @brief Creates a DataConverter that gets and sets typical boolean values.
- *
- * @param stringParam     The name of a bool parameter in DesktopEntry.
- *
- * @return                The DataConverter that gets and sets the bool
- *                        parameter.
- */
-#define BOOL_CONVERTER(boolParam) \
-{ \
-    .readValue = [](DesktopEntry* thisEntry, const juce::String& value) \
-    { \
-        thisEntry->boolParam = DesktopEntryUtils::parseBool \
-            (value, thisEntry->entryFile); \
-    }, \
-    .getValue = [](DesktopEntry* thisEntry)->juce::String \
-    { \
-        return DesktopEntryUtils::boolString(thisEntry->boolParam); \
-    } \
-}
-
-/* Stores all data keys defined in the desktop entry specifications,
-   mapped to functions for importing and exporting that key's data.  */
-const std::map<juce::Identifier, DesktopEntry::DataConverter> 
-DesktopEntry::keyGuide
-{
-    { "Name",             STRING_CONVERTER(name, true)            },
-    { "GenericName",      STRING_CONVERTER(genericName, true)     },
-    { "Comment",          STRING_CONVERTER(comment, true)         },
-    { "Icon",             STRING_CONVERTER(icon, true)            },
-    { "TryExec",          STRING_CONVERTER(tryExec, false)        },
-    { "Path",             STRING_CONVERTER(path, false)           },   
-    { "StartupWMClass",   STRING_CONVERTER(startupWMClass, false) },
-    { "URL",              STRING_CONVERTER(url, false)            },
-    { "OnlyShowIn",       LIST_CONVERTER(onlyShowIn, false)       },
-    { "NotShowIn",        LIST_CONVERTER(notShowIn, false)        },
-    { "Actions",          LIST_CONVERTER(actionTypes, false)      },
-    { "MimeType",         LIST_CONVERTER(mimeTypes, false)        },
-    { "Categories",       LIST_CONVERTER(categories, false)       },
-    { "Implements",       LIST_CONVERTER(implements, false)       },
-    { "Keywords",         LIST_CONVERTER(keywords, true)          },
-    { "NoDisplay",        BOOL_CONVERTER(noDisplay)               },
-    { "DBusActivatable",  BOOL_CONVERTER(dBusActivatable)         },
-    { "Terminal",         BOOL_CONVERTER(terminal)                },
-    { "StartupNotify",    BOOL_CONVERTER(startupNotify)           }, 
-    { "Type",
-        {
-            .readValue = []
-            (DesktopEntry* thisEntry, const juce::String& value)
-            {
-                using namespace juce;
-                const std::map <juce::String, Type> typeMap =
-                {
-                    { "Application", Type::application },
-                    { "Directory",   Type::directory },
-                    { "Link",        Type::link }
-                };
-                auto searchIter = typeMap.find(value);
-                if(searchIter == typeMap.end())
-                {
-                    const String errorMessage = String("Invalid entry type ") 
-                        + value + " encountered";
-                    throw DesktopEntryFileError(thisEntry->entryFile,
-                            errorMessage);
-                }
-                return searchIter->second;
-            },
-            .getValue = []
-            (DesktopEntry* thisEntry)->juce::String
-            {
-                switch(thisEntry->type)
-                {
-                    case Type::application:
-                        return "Application";
-                    case Type::directory:
-                        return "Directory";
-                    case Type::link:
-                        return "Link";
-                }
-            }
-        }
-    },
-    { "Version",
-       {
-            .readValue = []
-            (DesktopEntry* thisEntry, const juce::String& value)
-            {
-                if(value != "1.1")
-                {
-                    DBG("DesktopEntry::saveLineData: Warning, unexpected "
-                            << "desktop entry standard version " << value);
-                }
-            },
-            .getValue = []
-            (DesktopEntry* thisEntry)->juce::String
-            {
-                return "1.1";
-            }
-        }
-    },
-    { "Hidden",
-        {
-            .readValue = []
-            (DesktopEntry* thisEntry, const juce::String& value)
-            {
-                if(DesktopEntryUtils::parseBool(value, thisEntry->entryFile))
-                {
-                    const juce::String errorMessage
-                        ("File marked hidden, should have been deleted");
-                    throw DesktopEntryFileError(thisEntry->entryFile,
-                            errorMessage);
-                }
-            },
-            .getValue = []
-            (DesktopEntry* thisEntry)->juce::String
-            {
-                return DesktopEntryUtils::boolString(false);
-            }
-        }
-    },
-    {
-        "Exec",
-        {
-            .readValue = []
-            (DesktopEntry* thisEntry, const juce::String& value)
-            {
-                using namespace DesktopEntryUtils;
-                juce::String execString = processStringValue(value, 
-                        thisEntry->entryFile, false);
-                thisEntry->exec = unquoteCommandFields(execString);
-            },
-            .getValue = []
-            (DesktopEntry* thisEntry)->juce::String
-            {
-                using namespace DesktopEntryUtils;
-                juce::String execString = addEscapeSequences(thisEntry->exec);
-                return quoteCommandFields(execString);
-            }
-        }
-    }
-};
-
-/*
- * Loads desktop entry data from a .desktop or .directory file.
- */
-DesktopEntry::DesktopEntry(const juce::File& entryFile) :
-entryFile(entryFile)
-{
-    using namespace juce;
-    String entryPath = entryFile.getFullPathName();
-    StringArray dataDirs = XDGDirectories::getDataSearchPaths();
-    for(const String& dataDir : dataDirs)
-    {
-        if(entryPath.contains(dataDir))
-        {
-            desktopFileID = entryPath.fromLastOccurrenceOf
-                (dataDir, false, false)
-                .replaceCharacter(File::getSeparatorChar(), '-');
-            break;
-        }
-    }
-    readEntryFile();
-}
-
-/*
- *  Creates a desktop entry object without an existing file.
- */
-DesktopEntry::DesktopEntry
-(const juce::String& name, const juce::String& filename, const Type type)
-{
-    using namespace juce;
-    setName(name);
-    desktopFileID = filename.replaceCharacter(File::getSeparatorChar(), '-');
-    // Validate filename:
-    bool atElementBeginning = true;
-    for(int i = 0; i < filename.length(); i++)
-<<<<<<< HEAD
-    {
-        char testChar = filename[i];
-        if((atElementBeginning && testChar == '.')
-                || (testChar >= '0' && testChar <= '9'))
-        {
-            DBG("DesktopEntry::DesktopEntry: Invalid element starting char "
-                << testChar << " in file name " << filename);
-            throw DesktopEntryFormatError(filename);
-        }
-        if(! ((testChar >= 'A' && testChar <= 'Z')
-                    || (testChar >= 'a' && testChar <= 'z')
-                    || (testChar >= '0' && testChar <= '9')
-                    || (testChar == '-')
-                    || (testChar == '_')
-                    || (testChar == '.')))
-        {
-            DBG("DesktopEntry::DesktopEntry: Invalid character "
-                << testChar << " in file name " << filename);
-            throw DesktopEntryFormatError(filename);
-        }
-        atElementBeginning = (testChar == '.');
-    }
-    if(atElementBeginning)
-    {
-        DBG("DesktopEntry::DesktopEntry: Filename should not end in a period! "
-                << " Filename=" << filename);
-        throw DesktopEntryFormatError(filename);
-    }
-    entryFile = File(XDGDirectories::getUserDataPath() + entryDirectory
-            + filename 
-            + ((type == Type::directory) ? ".directory" : ".desktop"));
-    // Check if the file exists already, and if so, read data from it.
-    if(entryFile.existsAsFile())
-    {
-        readEntryFile();
-    }
-=======
-    {
-        char testChar = filename[i];
-        if((atElementBeginning && testChar == '.')
-                || (testChar >= '0' && testChar <= '9'))
-        {
-            DBG("DesktopEntry::DesktopEntry: Invalid element starting char "
-                << testChar << " in file name " << filename);
-            throw DesktopEntryFormatError(filename);
-        }
-        if(! ((testChar >= 'A' && testChar <= 'Z')
-                    || (testChar >= 'a' && testChar <= 'z')
-                    || (testChar >= '0' && testChar <= '9')
-                    || (testChar == '-')
-                    || (testChar == '_')
-                    || (testChar == '.')))
-        {
-            DBG("DesktopEntry::DesktopEntry: Invalid character "
-                << testChar << " in file name " << filename);
-            throw DesktopEntryFormatError(filename);
-        }
-        atElementBeginning = (testChar == '.');
-    }
-    if(atElementBeginning)
-    {
-        DBG("DesktopEntry::DesktopEntry: Filename should not end in a period! "
-                << " Filename=" << filename);
-        throw DesktopEntryFormatError(filename);
-    }
-    entryFile = File(XDGDirectories::getUserDataPath() + entryDirectory
-            + filename 
-            + ((type == Type::directory) ? ".directory" : ".desktop"));
-    // Check if the file exists already, and if so, read data from it.
-    if(entryFile.existsAsFile())
-    {
-        readEntryFile();
-    }
->>>>>>> af40b757
-    // Apply name and type, possibly replacing existing file values.
-    this->type = type;
-    setName(name);
-}
-          
-/*
- * Checks if two desktop entries have the same desktop file ID.
- */
-bool DesktopEntry::operator==(const DesktopEntry& toCompare) const
-{
-    return desktopFileID == toCompare.desktopFileID;
-}
-    
-/*
- * Alphabetically compares entries based on their names.
- */
-bool DesktopEntry::operator<(const DesktopEntry& toCompare) const
-{
-    return name < toCompare.name;
-}
-
-/* ############## Functions for getting desktop entry data: ################# */
-
-/*
- * Gets the desktop entry's type.
- */
-DesktopEntry::Type DesktopEntry::getType() const
-{
-    return type;
-}
-
-/*
- * Gets the desktop entry's name.
- */
-juce::String DesktopEntry::getName() const
-{
-    return name;
-}
-
-/*
- * Gets a generic name describing the entry.
- */
-juce::String DesktopEntry::getGenericName() const
-{
-    return genericName;
-}
-
-/*
- * Checks if this desktop entry should appear in application menus.
- */
-bool DesktopEntry::shouldBeDisplayed() const
-{
-    return !noDisplay && onlyShowIn.isEmpty();
-}
-
-/*
- * Gets the name or path of the desktop entry's icon.
- */
-juce::String DesktopEntry::getIcon() const
-{
-    return icon;
-}
-
-/*
- * Gets the command string used to launch this entry's application.
- */
-juce::String DesktopEntry::getLaunchCommand() const
-{
-    using namespace juce;
-    String command = exec;
-    if(terminal && command.isNotEmpty())
-    {
-        MainConfigFile config;
-        command = config.getConfigValue<String>
-                (MainConfigKeys::termLaunchCommandKey) + " " + command;
-    }
-    return command;
-}
-
-/*
- * Gets the string value used to construct the launch command.
- */
-juce::String DesktopEntry::getExec() const
-{
-    return exec;
-}
-
-/*
- * Gets an application name or path to check when determining if this 
- * application is valid.
- */
-juce::String DesktopEntry::getTryExec() const
-{
-    return tryExec;
-}
-
-/*
- * Gets the path where this application should run.
- */
-juce::String DesktopEntry::getRunDirectory() const
-{
-    return path;
-}
-
-/*
- * Checks if this application should be launched in a new terminal window.
- */
-bool DesktopEntry::getLaunchedInTerm() const
-{
-    return terminal;
-}
-
-/*
- * Gets the names of all alternate actions supported by this desktop entry.
- */
-juce::StringArray DesktopEntry::getActionNames() const
-{
-    using namespace juce;
-    StringArray names;
-    for(const Action& action : actions)
-    {
-        names.add(action.name);
-    }
-    return names;
-}
-
-/*
- * Gets the name or path of an action's icon.
- */
-juce::String DesktopEntry::getActionIcon(const int index) const
-{
-    if(index < 0 || index >= actions.size())
-    {
-        return juce::String();
-    }
-    return actions[index].icon;
-}
-
-/*
- * Gets the command used to run a desktop entry action.
- */
-juce::String DesktopEntry::getActionLaunchCommand(const int index) const
-{
-    if(index < 0 || index >= actions.size())
-    {
-        return juce::String();
-    }
-    return expandFieldCodes(actions[index].exec);
-}
-
-/*
- * Gets the list of categories associated with this desktop entry.
- */
-juce::StringArray DesktopEntry::getCategories() const
-{
-    return categories;
-}
-
-/*
- * Gets a list of keywords associated with this desktop entry.
- */
-juce::StringArray DesktopEntry::getKeywords() const
-{
-    return keywords;
-}
-
-/* ############## Functions for setting desktop entry data: ################# */
-
-/*
- * Sets the desktop entry's name.
- */
-void DesktopEntry::setName(const juce::String& newName)
-{
-    name = newName;
-}
-
-/*
- * Sets the generic name describing the entry.
- */
-void DesktopEntry::setGenericName(const juce::String& newGenericName)
-{
-    genericName = newGenericName;
-}
-
-/*
- * Sets if this desktop entry should appear in application menus.
- */
-void DesktopEntry::setIfDisplayed(const bool showEntry)
-{
-    noDisplay = !showEntry;
-}
-
-/*
- * Sets the name or path of the desktop entry's icon.
- */
-void DesktopEntry::setIcon(const juce::String& newIcon)
-{
-    icon = newIcon;
-}
-
-/*
- * Sets the string value used to construct the launch command.
- */
-void DesktopEntry::setExec(const juce::String& newExec)
-{
-    exec = newExec;
-}
-
-/*
- * Sets the application name used when checking if this application is valid.
- */
-void DesktopEntry::setTryExec(const juce::String& newTryExec)
-{
-    tryExec = newTryExec;
-}
-
-/*
- * Sets the path where this application should run.
- */
-void DesktopEntry::setRunDirectory(const juce::String& runningDirectory)
-{
-    path = runningDirectory;
-}
-
-/*
- * Sets if this application should be launched in a new terminal window.
- */
-void DesktopEntry::setLaunchedInTerm(const bool termLaunch)
-{
-    terminal = termLaunch;
-}
-
-/*
- * Sets the list of categories associated with this desktop entry.
- */
-void DesktopEntry::setCategories(const juce::StringArray& newCategories)
-{
-    categories = newCategories;
-}
-
-/*
- * Sets the list of keywords associated with this desktop entry.
- */
-void DesktopEntry::setKeywords(const juce::StringArray& newKeywords)
-{
-    keywords = newKeywords;
-}
-
-/*
- * Writes this desktop entry to the user's local application data directory.
- */
-void DesktopEntry::writeFile()
-{
-    using namespace juce;
-    using namespace DesktopEntryUtils;
-    String outFileText = "";
-    String locale = Localized::getLocaleName();
-    Array<Identifier> foundKeys;
-
-    // Reload the source file to preserve comments and alternate locale data.
-    StringArray lines;
-    entryFile.readLines(lines);
-    String sectionHeader;
-    for(const String& line : lines)
-    {
-        if(outFileText.isNotEmpty())
-        {
-            outFileText += "\n";
-        }
-        // Find and copy section headers
-        if(isHeaderLine(line))
-        {
-            sectionHeader = extractHeader(line);
-        }
-        // Parse lines that aren't section headers, empty, or comments if under 
-        // the main data header.
-        else if(!line.startsWithChar('#')
-                && line.isNotEmpty()
-                && isMainDataHeader(sectionHeader))
-        {
-            String lineLocale = parseLocale(line);
-            if (lineLocale.isEmpty()  || lineLocale == locale)
-            {
-                const juce::Identifier& key = parseKey(line);
-                foundKeys.add(key);
-                outFileText += key.toString();
-                if (lineLocale.isNotEmpty())
-                {
-                    outFileText += "[";
-                    outFileText += lineLocale;
-                    outFileText += "]";
-                }
-                outFileText += "=";
-                outFileText += getValue(key);
-                continue;
-            }
-        }
-        // Copy field headers, unexpected lines, comments, Actions, and data 
-        // from other locales unedited.
-        outFileText += line;
-    }
-    // Copy keys not found in the original file
-    for(auto keyIter = keyGuide.begin(); keyIter != keyGuide.end(); keyIter++)
-    {
-        if (!foundKeys.contains(keyIter->first.toString()))
-        {
-            String value = keyIter->second.getValue(this);
-            if(value.isNotEmpty())
-            {
-                outFileText += String("\n") + keyIter->first + String("=")
-                    + value;
-            }
-        }
-
-    }
-    // Write files to the user data directory:
-    File outFile(XDGDirectories::getUserDataPath()
-            + entryDirectory
-            + entryFile.getFullPathName().fromLastOccurrenceOf
-                    (entryDirectory, false, false));
-    outFile.create();
-    DBG("DesktopEntry::" << __func__ << ": writing file " 
-            << outFile.getFullPathName()); 
-    outFile.replaceWithText(outFileText);
-}
-
-/*
- * Given a standard desktop entry data key, get the value mapped to that key.
- */
-juce::String DesktopEntry::getValue(const juce::Identifier& key)
-{
-    auto searchIter = keyGuide.find(key);
-    if(searchIter == keyGuide.end())
-    {
-        throw DesktopEntryFormatError(key.toString());
-    }
-    return searchIter->second.getValue(this);
-}
-
-/*
- * Loads all desktop entry data from the desktop entry's file.
- */
-void DesktopEntry::readEntryFile()
-{
-    using namespace juce;
-    using namespace DesktopEntryUtils;
-    StringArray lines;
-    if(!entryFile.existsAsFile())
-<<<<<<< HEAD
-    {
-        String errorMessage("File does not exist.");
-        throw DesktopEntryFileError(entryFile, errorMessage);
-    }
-    entryFile.readLines(lines);
-    String locale = Localized::getLocaleName();
-    String groupHeader;
-    for (const String& line : lines)
-    {
-        if(line.startsWithChar('#'))
-        {
-            continue; //skip comments
-        }
-        else if(isHeaderLine(line))
-        {
-=======
-    {
-        String errorMessage("File does not exist.");
-        throw DesktopEntryFileError(entryFile, errorMessage);
-    }
-    entryFile.readLines(lines);
-    String locale = Localized::getLocaleName();
-    /* Last group header read: */
-    String groupHeader;
-    /* Action ID, if the current header defines an action: */
-    String actionId;
-    /*If true, the current group is a custom one that should be skipped: */
-    bool skipCurrentGroup = false;
-    for (const String& line : lines)
-    {
-        if(line.isEmpty() || line.startsWithChar('#'))
-        {
-            continue; //skip comments and empty lines
-        }
-        else if(isHeaderLine(line))
-        {
-            skipCurrentGroup = false;
->>>>>>> af40b757
-            groupHeader = extractHeader(line);
-            if(isValidActionHeader(groupHeader))
-            {
-                actions.add(Action());
-            }
-            else if(!isMainDataHeader(groupHeader))
-            {
-<<<<<<< HEAD
-                String errorMessage("Invald group header ");
-                errorMessage += groupHeader;
-                throw DesktopEntryFileError(entryFile, errorMessage);
-            }
-=======
-                DBG("DesktopEntry::" << __func__ 
-                        << ": Ignoring nonstandard group "
-                        << groupHeader);
-                skipCurrentGroup = true;
-            }
-            continue;
-        }
-        if(skipCurrentGroup)
-        {
-            continue;
->>>>>>> af40b757
-        }
-        String lineLocale = parseLocale(line);
-        if(lineLocale.isEmpty() || lineLocale == locale)
-        {
-            try
-            {
-                const juce::Identifier& key = parseKey(line);
-                String value = parseValue(line);
-                if(isMainDataHeader(groupHeader))
-                {
-                    saveLineData(key, value);
-                }
-                else
-                {
-                    saveActionLineData(key, value);
-                }
-            }
-            catch(DesktopEntryFormatError e)
-            {
-                if(e.getBadValue() != line)
-                {
-<<<<<<< HEAD
-                    DBG("DesktopEntry::" << __func__ 
-                            << ": Skipping unexpected key " << e.getBadValue());
-=======
-                    //DBG("DesktopEntry::" << __func__ 
-                    //        << ": Skipping unexpected key " 
-                    //        << e.getBadValue());
->>>>>>> af40b757
-                    continue;
-                }
-                else
-                {
-                    throw e;
-                }
-            }
-        }
-    }
-}
-
-/*
- * Saves data from a desktop entry line to the appropriate DesktopEntry fields.
- */
-void DesktopEntry::saveLineData
-(const juce::Identifier& key, const juce::String& value)
-{
-    using namespace juce;
-    auto searchIter = keyGuide.find(key);
-    if(searchIter == keyGuide.end())
-    {
-        throw DesktopEntryFormatError(key.toString());
-    }
-    searchIter->second.readValue(this, value);
-}
-
-/*
- * Saves data from a desktop entry line to the most recently created desktop 
- * action.
- */
-void DesktopEntry::saveActionLineData
-(const juce::Identifier& key, const juce::String& value)
-{
-    //TODO: Don't assume action names and action groups are in the same order.
-    using namespace juce;
-    if(key == StringRef("Name"))
-    {
-        actions.getReference(actions.size() - 1).name = value;
-    }
-    else if(key == StringRef("Icon"))
-    {
-        actions.getReference(actions.size() - 1).icon = value;
-    }
-    else if(key == StringRef("Exec"))
-    {
-        actions.getReference(actions.size() - 1).exec = value;
-    }
-    else
-    {
-        DBG("DesktopEntry::" << __func__ << ": Skipping unexpected action data "
-                << key.toString() << " = " << value);
-    }
-}
-
-/*
- * Expands all field codes in a command string, removing them and replacing them
- * with appropriate values.
- */
-juce::String DesktopEntry::expandFieldCodes
-(const juce::String& execString) const
-{ 
-    using namespace juce;
-    juce::Array<int> fieldCodes;
-    String expanded = execString;
-    for(int i = 0; i < execString.length() - 1; i++)
-    {
-        if(execString[i] == '%')
-        {
-           fieldCodes.add(i);
-           i++;
-        }
-    }
-    for(int i = fieldCodes.size() - 1; i >= 0; i--)
-    {
-        String replacementValue;
-        switch(execString[i+1])
-        {
-            // Deprecated field codes to remove.
-            case 'd':
-            case 'D':
-            case 'n':
-            case 'N':
-            case 'v':
-            case 'm':
-            // Field codes passing in files or urls, to be ignored.
-            case 'f':
-            case 'F':
-            case 'u':
-                break;
-            case 'i':
-                if(icon.isNotEmpty())
-                {
-                    replacementValue = String("\"--icon ") + icon + "\"";
-                }   
-                break;
-            case 'c':
-                replacementValue = name;
-                break;
-            case 'k':
-                replacementValue = entryFile.getFileName();
-                break;
-            case '%':
-                replacementValue = "%";
-                break;
-            default:
-                DBG("DesktopEntry::" << __func__ << ": Invalid field code %"
-                        << execString[i+1]
-                        << " found, can't get launch command.");
-                return String();
-        }
-        expanded = expanded.substring(0,i) + replacementValue
-                + expanded.substring(i+2);    
-    }
-    return expanded;
-}
+#include <set>
+#include "Localized.h"
+#include "Utils.h"
+#include "MainConfigFile.h"
+#include "MainConfigKeys.h"
+#include "XDGDirectories.h"
+#include "DesktopEntryFileError.h"
+#include "DesktopEntryFormatError.h"
+#include "DesktopEntryUtils.h"
+#include "DesktopEntry.h"
+
+/* Directory where desktop entries are stored within $XDG_DATA_DIRS */
+static const juce::String entryDirectory = "/applications/";
+
+/**
+ * @brief Creates a DataConverter that gets and sets typical string values.
+ *
+ * @param stringParam     The name of a string parameter in DesktopEntry.
+ *
+ * @param isLocaleString  Whether that string holds localized data supporting
+ *                        non-ASCII printable characters.
+ *
+ * @return                The DataConverter that gets and sets the string
+ *                        parameter.
+ */
+#define STRING_CONVERTER(stringParam, isLocaleString) \
+{ \
+    .readValue = [](DesktopEntry* thisEntry, const juce::String& value) \
+    { \
+        thisEntry->stringParam = DesktopEntryUtils::processStringValue \
+            (value, thisEntry->entryFile, isLocaleString); \
+    }, \
+    .getValue = [](DesktopEntry* thisEntry)->juce::String \
+    { \
+        return DesktopEntryUtils::addEscapeSequences(thisEntry->stringParam); \
+    } \
+}
+
+/**
+ * @brief Creates a DataConverter that gets and sets typical list values.
+ *
+ * @param listParam       The name of a list parameter in DesktopEntry.
+ *
+ * @param isLocaleString  Whether that list holds localized data supporting
+ *                        non-ASCII printable characters.
+ *
+ * @return                The DataConverter that gets and sets the list
+ *                        parameter.
+ */
+#define LIST_CONVERTER(listParam, isLocaleString) \
+{ \
+    .readValue = [](DesktopEntry* thisEntry, const juce::String& value) \
+    { \
+        thisEntry->listParam = DesktopEntryUtils::parseList \
+            (value, thisEntry->entryFile, isLocaleString); \
+    }, \
+    .getValue = [](DesktopEntry* thisEntry)->juce::String \
+    { \
+        return DesktopEntryUtils::listString(thisEntry->listParam, \
+                isLocaleString); \
+    } \
+}
+
+/**
+ * @brief Creates a DataConverter that gets and sets typical boolean values.
+ *
+ * @param stringParam     The name of a bool parameter in DesktopEntry.
+ *
+ * @return                The DataConverter that gets and sets the bool
+ *                        parameter.
+ */
+#define BOOL_CONVERTER(boolParam) \
+{ \
+    .readValue = [](DesktopEntry* thisEntry, const juce::String& value) \
+    { \
+        thisEntry->boolParam = DesktopEntryUtils::parseBool \
+            (value, thisEntry->entryFile); \
+    }, \
+    .getValue = [](DesktopEntry* thisEntry)->juce::String \
+    { \
+        return DesktopEntryUtils::boolString(thisEntry->boolParam); \
+    } \
+}
+
+/* Stores all data keys defined in the desktop entry specifications,
+   mapped to functions for importing and exporting that key's data.  */
+const std::map<juce::Identifier, DesktopEntry::DataConverter> 
+DesktopEntry::keyGuide
+{
+    { "Name",             STRING_CONVERTER(name, true)            },
+    { "GenericName",      STRING_CONVERTER(genericName, true)     },
+    { "Comment",          STRING_CONVERTER(comment, true)         },
+    { "Icon",             STRING_CONVERTER(icon, true)            },
+    { "TryExec",          STRING_CONVERTER(tryExec, false)        },
+    { "Path",             STRING_CONVERTER(path, false)           },   
+    { "StartupWMClass",   STRING_CONVERTER(startupWMClass, false) },
+    { "URL",              STRING_CONVERTER(url, false)            },
+    { "OnlyShowIn",       LIST_CONVERTER(onlyShowIn, false)       },
+    { "NotShowIn",        LIST_CONVERTER(notShowIn, false)        },
+    { "Actions",          LIST_CONVERTER(actionTypes, false)      },
+    { "MimeType",         LIST_CONVERTER(mimeTypes, false)        },
+    { "Categories",       LIST_CONVERTER(categories, false)       },
+    { "Implements",       LIST_CONVERTER(implements, false)       },
+    { "Keywords",         LIST_CONVERTER(keywords, true)          },
+    { "NoDisplay",        BOOL_CONVERTER(noDisplay)               },
+    { "DBusActivatable",  BOOL_CONVERTER(dBusActivatable)         },
+    { "Terminal",         BOOL_CONVERTER(terminal)                },
+    { "StartupNotify",    BOOL_CONVERTER(startupNotify)           }, 
+    { "Type",
+        {
+            .readValue = []
+            (DesktopEntry* thisEntry, const juce::String& value)
+            {
+                using namespace juce;
+                const std::map <juce::String, Type> typeMap =
+                {
+                    { "Application", Type::application },
+                    { "Directory",   Type::directory },
+                    { "Link",        Type::link }
+                };
+                auto searchIter = typeMap.find(value);
+                if(searchIter == typeMap.end())
+                {
+                    const String errorMessage = String("Invalid entry type ") 
+                        + value + " encountered";
+                    throw DesktopEntryFileError(thisEntry->entryFile,
+                            errorMessage);
+                }
+                return searchIter->second;
+            },
+            .getValue = []
+            (DesktopEntry* thisEntry)->juce::String
+            {
+                switch(thisEntry->type)
+                {
+                    case Type::application:
+                        return "Application";
+                    case Type::directory:
+                        return "Directory";
+                    case Type::link:
+                        return "Link";
+                }
+            }
+        }
+    },
+    { "Version",
+       {
+            .readValue = []
+            (DesktopEntry* thisEntry, const juce::String& value)
+            {
+                if(value != "1.1")
+                {
+                    DBG("DesktopEntry::saveLineData: Warning, unexpected "
+                            << "desktop entry standard version " << value);
+                }
+            },
+            .getValue = []
+            (DesktopEntry* thisEntry)->juce::String
+            {
+                return "1.1";
+            }
+        }
+    },
+    { "Hidden",
+        {
+            .readValue = []
+            (DesktopEntry* thisEntry, const juce::String& value)
+            {
+                if(DesktopEntryUtils::parseBool(value, thisEntry->entryFile))
+                {
+                    const juce::String errorMessage
+                        ("File marked hidden, should have been deleted");
+                    throw DesktopEntryFileError(thisEntry->entryFile,
+                            errorMessage);
+                }
+            },
+            .getValue = []
+            (DesktopEntry* thisEntry)->juce::String
+            {
+                return DesktopEntryUtils::boolString(false);
+            }
+        }
+    },
+    {
+        "Exec",
+        {
+            .readValue = []
+            (DesktopEntry* thisEntry, const juce::String& value)
+            {
+                using namespace DesktopEntryUtils;
+                juce::String execString = processStringValue(value, 
+                        thisEntry->entryFile, false);
+                thisEntry->exec = unquoteCommandFields(execString);
+            },
+            .getValue = []
+            (DesktopEntry* thisEntry)->juce::String
+            {
+                using namespace DesktopEntryUtils;
+                juce::String execString = addEscapeSequences(thisEntry->exec);
+                return quoteCommandFields(execString);
+            }
+        }
+    }
+};
+
+/*
+ * Loads desktop entry data from a .desktop or .directory file.
+ */
+DesktopEntry::DesktopEntry(const juce::File& entryFile) :
+entryFile(entryFile)
+{
+    using namespace juce;
+    String entryPath = entryFile.getFullPathName();
+    StringArray dataDirs = XDGDirectories::getDataSearchPaths();
+    for(const String& dataDir : dataDirs)
+    {
+        if(entryPath.contains(dataDir))
+        {
+            desktopFileID = entryPath.fromLastOccurrenceOf
+                (dataDir, false, false)
+                .replaceCharacter(File::getSeparatorChar(), '-');
+            break;
+        }
+    }
+    readEntryFile();
+}
+
+/*
+ *  Creates a desktop entry object without an existing file.
+ */
+DesktopEntry::DesktopEntry
+(const juce::String& name, const juce::String& filename, const Type type)
+{
+    using namespace juce;
+    setName(name);
+    desktopFileID = filename.replaceCharacter(File::getSeparatorChar(), '-');
+    // Validate filename:
+    bool atElementBeginning = true;
+    for(int i = 0; i < filename.length(); i++)
+    {
+        char testChar = filename[i];
+        if((atElementBeginning && testChar == '.')
+                || (testChar >= '0' && testChar <= '9'))
+        {
+            DBG("DesktopEntry::DesktopEntry: Invalid element starting char "
+                << testChar << " in file name " << filename);
+            throw DesktopEntryFormatError(filename);
+        }
+        if(! ((testChar >= 'A' && testChar <= 'Z')
+                    || (testChar >= 'a' && testChar <= 'z')
+                    || (testChar >= '0' && testChar <= '9')
+                    || (testChar == '-')
+                    || (testChar == '_')
+                    || (testChar == '.')))
+        {
+            DBG("DesktopEntry::DesktopEntry: Invalid character "
+                << testChar << " in file name " << filename);
+            throw DesktopEntryFormatError(filename);
+        }
+        atElementBeginning = (testChar == '.');
+    }
+    if(atElementBeginning)
+    {
+        DBG("DesktopEntry::DesktopEntry: Filename should not end in a period! "
+                << " Filename=" << filename);
+        throw DesktopEntryFormatError(filename);
+    }
+    entryFile = File(XDGDirectories::getUserDataPath() + entryDirectory
+            + filename 
+            + ((type == Type::directory) ? ".directory" : ".desktop"));
+    // Check if the file exists already, and if so, read data from it.
+    if(entryFile.existsAsFile())
+    {
+        readEntryFile();
+    }
+    // Apply name and type, possibly replacing existing file values.
+    this->type = type;
+    setName(name);
+}
+          
+/*
+ * Checks if two desktop entries have the same desktop file ID.
+ */
+bool DesktopEntry::operator==(const DesktopEntry& toCompare) const
+{
+    return desktopFileID == toCompare.desktopFileID;
+}
+    
+/*
+ * Alphabetically compares entries based on their names.
+ */
+bool DesktopEntry::operator<(const DesktopEntry& toCompare) const
+{
+    return name < toCompare.name;
+}
+
+/* ############## Functions for getting desktop entry data: ################# */
+
+/*
+ * Gets the desktop entry's type.
+ */
+DesktopEntry::Type DesktopEntry::getType() const
+{
+    return type;
+}
+
+/*
+ * Gets the desktop entry's name.
+ */
+juce::String DesktopEntry::getName() const
+{
+    return name;
+}
+
+/*
+ * Gets a generic name describing the entry.
+ */
+juce::String DesktopEntry::getGenericName() const
+{
+    return genericName;
+}
+
+/*
+ * Checks if this desktop entry should appear in application menus.
+ */
+bool DesktopEntry::shouldBeDisplayed() const
+{
+    return !noDisplay && onlyShowIn.isEmpty();
+}
+
+/*
+ * Gets the name or path of the desktop entry's icon.
+ */
+juce::String DesktopEntry::getIcon() const
+{
+    return icon;
+}
+
+/*
+ * Gets the command string used to launch this entry's application.
+ */
+juce::String DesktopEntry::getLaunchCommand() const
+{
+    using namespace juce;
+    String command = exec;
+    if(terminal && command.isNotEmpty())
+    {
+        MainConfigFile config;
+        command = config.getConfigValue<String>
+                (MainConfigKeys::termLaunchCommandKey) + " " + command;
+    }
+    return command;
+}
+
+/*
+ * Gets the string value used to construct the launch command.
+ */
+juce::String DesktopEntry::getExec() const
+{
+    return exec;
+}
+
+/*
+ * Gets an application name or path to check when determining if this 
+ * application is valid.
+ */
+juce::String DesktopEntry::getTryExec() const
+{
+    return tryExec;
+}
+
+/*
+ * Gets the path where this application should run.
+ */
+juce::String DesktopEntry::getRunDirectory() const
+{
+    return path;
+}
+
+/*
+ * Checks if this application should be launched in a new terminal window.
+ */
+bool DesktopEntry::getLaunchedInTerm() const
+{
+    return terminal;
+}
+
+/*
+ * Gets the names of all alternate actions supported by this desktop entry.
+ */
+juce::StringArray DesktopEntry::getActionNames() const
+{
+    using namespace juce;
+    StringArray names;
+    for(const Action& action : actions)
+    {
+        names.add(action.name);
+    }
+    return names;
+}
+
+/*
+ * Gets the name or path of an action's icon.
+ */
+juce::String DesktopEntry::getActionIcon(const int index) const
+{
+    if(index < 0 || index >= actions.size())
+    {
+        return juce::String();
+    }
+    return actions[index].icon;
+}
+
+/*
+ * Gets the command used to run a desktop entry action.
+ */
+juce::String DesktopEntry::getActionLaunchCommand(const int index) const
+{
+    if(index < 0 || index >= actions.size())
+    {
+        return juce::String();
+    }
+    return expandFieldCodes(actions[index].exec);
+}
+
+/*
+ * Gets the list of categories associated with this desktop entry.
+ */
+juce::StringArray DesktopEntry::getCategories() const
+{
+    return categories;
+}
+
+/*
+ * Gets a list of keywords associated with this desktop entry.
+ */
+juce::StringArray DesktopEntry::getKeywords() const
+{
+    return keywords;
+}
+
+/* ############## Functions for setting desktop entry data: ################# */
+
+/*
+ * Sets the desktop entry's name.
+ */
+void DesktopEntry::setName(const juce::String& newName)
+{
+    name = newName;
+}
+
+/*
+ * Sets the generic name describing the entry.
+ */
+void DesktopEntry::setGenericName(const juce::String& newGenericName)
+{
+    genericName = newGenericName;
+}
+
+/*
+ * Sets if this desktop entry should appear in application menus.
+ */
+void DesktopEntry::setIfDisplayed(const bool showEntry)
+{
+    noDisplay = !showEntry;
+}
+
+/*
+ * Sets the name or path of the desktop entry's icon.
+ */
+void DesktopEntry::setIcon(const juce::String& newIcon)
+{
+    icon = newIcon;
+}
+
+/*
+ * Sets the string value used to construct the launch command.
+ */
+void DesktopEntry::setExec(const juce::String& newExec)
+{
+    exec = newExec;
+}
+
+/*
+ * Sets the application name used when checking if this application is valid.
+ */
+void DesktopEntry::setTryExec(const juce::String& newTryExec)
+{
+    tryExec = newTryExec;
+}
+
+/*
+ * Sets the path where this application should run.
+ */
+void DesktopEntry::setRunDirectory(const juce::String& runningDirectory)
+{
+    path = runningDirectory;
+}
+
+/*
+ * Sets if this application should be launched in a new terminal window.
+ */
+void DesktopEntry::setLaunchedInTerm(const bool termLaunch)
+{
+    terminal = termLaunch;
+}
+
+/*
+ * Sets the list of categories associated with this desktop entry.
+ */
+void DesktopEntry::setCategories(const juce::StringArray& newCategories)
+{
+    categories = newCategories;
+}
+
+/*
+ * Sets the list of keywords associated with this desktop entry.
+ */
+void DesktopEntry::setKeywords(const juce::StringArray& newKeywords)
+{
+    keywords = newKeywords;
+}
+
+/*
+ * Writes this desktop entry to the user's local application data directory.
+ */
+void DesktopEntry::writeFile()
+{
+    using namespace juce;
+    using namespace DesktopEntryUtils;
+    String outFileText = "";
+    String locale = Localized::getLocaleName();
+    Array<Identifier> foundKeys;
+
+    // Reload the source file to preserve comments and alternate locale data.
+    StringArray lines;
+    entryFile.readLines(lines);
+    String sectionHeader;
+    for(const String& line : lines)
+    {
+        if(outFileText.isNotEmpty())
+        {
+            outFileText += "\n";
+        }
+        // Find and copy section headers
+        if(isHeaderLine(line))
+        {
+            sectionHeader = extractHeader(line);
+        }
+        // Parse lines that aren't section headers, empty, or comments if under 
+        // the main data header.
+        else if(!line.startsWithChar('#')
+                && line.isNotEmpty()
+                && isMainDataHeader(sectionHeader))
+        {
+            String lineLocale = parseLocale(line);
+            if (lineLocale.isEmpty()  || lineLocale == locale)
+            {
+                const juce::Identifier& key = parseKey(line);
+                foundKeys.add(key);
+                outFileText += key.toString();
+                if (lineLocale.isNotEmpty())
+                {
+                    outFileText += "[";
+                    outFileText += lineLocale;
+                    outFileText += "]";
+                }
+                outFileText += "=";
+                outFileText += getValue(key);
+                continue;
+            }
+        }
+        // Copy field headers, unexpected lines, comments, Actions, and data 
+        // from other locales unedited.
+        outFileText += line;
+    }
+    // Copy keys not found in the original file
+    for(auto keyIter = keyGuide.begin(); keyIter != keyGuide.end(); keyIter++)
+    {
+        if (!foundKeys.contains(keyIter->first.toString()))
+        {
+            String value = keyIter->second.getValue(this);
+            if(value.isNotEmpty())
+            {
+                outFileText += String("\n") + keyIter->first + String("=")
+                    + value;
+            }
+        }
+
+    }
+    // Write files to the user data directory:
+    File outFile(XDGDirectories::getUserDataPath()
+            + entryDirectory
+            + entryFile.getFullPathName().fromLastOccurrenceOf
+                    (entryDirectory, false, false));
+    outFile.create();
+    DBG("DesktopEntry::" << __func__ << ": writing file " 
+            << outFile.getFullPathName()); 
+    outFile.replaceWithText(outFileText);
+}
+
+/*
+ * Given a standard desktop entry data key, get the value mapped to that key.
+ */
+juce::String DesktopEntry::getValue(const juce::Identifier& key)
+{
+    auto searchIter = keyGuide.find(key);
+    if(searchIter == keyGuide.end())
+    {
+        throw DesktopEntryFormatError(key.toString());
+    }
+    return searchIter->second.getValue(this);
+}
+
+/*
+ * Loads all desktop entry data from the desktop entry's file.
+ */
+void DesktopEntry::readEntryFile()
+{
+    using namespace juce;
+    using namespace DesktopEntryUtils;
+    StringArray lines;
+    if(!entryFile.existsAsFile())
+    {
+        String errorMessage("File does not exist.");
+        throw DesktopEntryFileError(entryFile, errorMessage);
+    }
+    entryFile.readLines(lines);
+    String locale = Localized::getLocaleName();
+    /* Last group header read: */
+    String groupHeader;
+    /* Action ID, if the current header defines an action: */
+    String actionId;
+    /*If true, the current group is a custom one that should be skipped: */
+    bool skipCurrentGroup = false;
+    for (const String& line : lines)
+    {
+        if(line.isEmpty() || line.startsWithChar('#'))
+        {
+            continue; //skip comments and empty lines
+        }
+        else if(isHeaderLine(line))
+        {
+            skipCurrentGroup = false;
+            groupHeader = extractHeader(line);
+            if(isValidActionHeader(groupHeader))
+            {
+                actions.add(Action());
+            }
+            else if(!isMainDataHeader(groupHeader))
+            {
+                DBG("DesktopEntry::" << __func__ 
+                        << ": Ignoring nonstandard group "
+                        << groupHeader);
+                skipCurrentGroup = true;
+            }
+            continue;
+        }
+        if(skipCurrentGroup)
+        {
+            continue;
+        }
+        String lineLocale = parseLocale(line);
+        if(lineLocale.isEmpty() || lineLocale == locale)
+        {
+            try
+            {
+                const juce::Identifier& key = parseKey(line);
+                String value = parseValue(line);
+                if(isMainDataHeader(groupHeader))
+                {
+                    saveLineData(key, value);
+                }
+                else
+                {
+                    saveActionLineData(key, value);
+                }
+            }
+            catch(DesktopEntryFormatError e)
+            {
+                if(e.getBadValue() != line)
+                {
+                    //DBG("DesktopEntry::" << __func__ 
+                    //        << ": Skipping unexpected key " 
+                    //        << e.getBadValue());
+                    continue;
+                }
+                else
+                {
+                    throw e;
+                }
+            }
+        }
+    }
+}
+
+/*
+ * Saves data from a desktop entry line to the appropriate DesktopEntry fields.
+ */
+void DesktopEntry::saveLineData
+(const juce::Identifier& key, const juce::String& value)
+{
+    using namespace juce;
+    auto searchIter = keyGuide.find(key);
+    if(searchIter == keyGuide.end())
+    {
+        throw DesktopEntryFormatError(key.toString());
+    }
+    searchIter->second.readValue(this, value);
+}
+
+/*
+ * Saves data from a desktop entry line to the most recently created desktop 
+ * action.
+ */
+void DesktopEntry::saveActionLineData
+(const juce::Identifier& key, const juce::String& value)
+{
+    //TODO: Don't assume action names and action groups are in the same order.
+    using namespace juce;
+    if(key == StringRef("Name"))
+    {
+        actions.getReference(actions.size() - 1).name = value;
+    }
+    else if(key == StringRef("Icon"))
+    {
+        actions.getReference(actions.size() - 1).icon = value;
+    }
+    else if(key == StringRef("Exec"))
+    {
+        actions.getReference(actions.size() - 1).exec = value;
+    }
+    else
+    {
+        DBG("DesktopEntry::" << __func__ << ": Skipping unexpected action data "
+                << key.toString() << " = " << value);
+    }
+}
+
+/*
+ * Expands all field codes in a command string, removing them and replacing them
+ * with appropriate values.
+ */
+juce::String DesktopEntry::expandFieldCodes
+(const juce::String& execString) const
+{ 
+    using namespace juce;
+    juce::Array<int> fieldCodes;
+    String expanded = execString;
+    for(int i = 0; i < execString.length() - 1; i++)
+    {
+        if(execString[i] == '%')
+        {
+           fieldCodes.add(i);
+           i++;
+        }
+    }
+    for(int i = fieldCodes.size() - 1; i >= 0; i--)
+    {
+        String replacementValue;
+        switch(execString[i+1])
+        {
+            // Deprecated field codes to remove.
+            case 'd':
+            case 'D':
+            case 'n':
+            case 'N':
+            case 'v':
+            case 'm':
+            // Field codes passing in files or urls, to be ignored.
+            case 'f':
+            case 'F':
+            case 'u':
+                break;
+            case 'i':
+                if(icon.isNotEmpty())
+                {
+                    replacementValue = String("\"--icon ") + icon + "\"";
+                }   
+                break;
+            case 'c':
+                replacementValue = name;
+                break;
+            case 'k':
+                replacementValue = entryFile.getFileName();
+                break;
+            case '%':
+                replacementValue = "%";
+                break;
+            default:
+                DBG("DesktopEntry::" << __func__ << ": Invalid field code %"
+                        << execString[i+1]
+                        << " found, can't get launch command.");
+                return String();
+        }
+        expanded = expanded.substring(0,i) + replacementValue
+                + expanded.substring(i+2);    
+    }
+    return expanded;
+}