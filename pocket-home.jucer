--- conflicted
+++ resolved
@@ -1,165 +1,160 @@
-<?xml version="1.0" encoding="UTF-8"?>
-
-<JUCERPROJECT id="EFuQKG" name="pocket-home" projectType="guiapp" version="0.0.1"
-              bundleIdentifier="co.nextthing.PokeLaunch" includeBinaryInAppConfig="1"
-              jucerVersion="4.1.0" companyName="Next Thing Co." companyWebsite="http://nextthing.co">
-  <MAINGROUP id="NYF1Vz" name="pocket-home">
-    <GROUP id="{A1DF3F2A-774E-D561-3D99-5D88F7D2D731}" name="assets">
-      <FILE id="fXAS6U" name="appsIcon.png" compile="0" resource="1" file="assets/appsIcon.png"/>
-      <FILE id="Q1mu9C" name="backIcon.png" compile="0" resource="1" file="assets/backIcon.png"/>
-      <FILE id="lJvIsl" name="bluetooth.json" compile="0" resource="1" file="assets/bluetooth.json"/>
-      <FILE id="Mqbn9F" name="bluetoothIcon.png" compile="0" resource="1"
-            file="assets/bluetoothIcon.png"/>
-      <FILE id="UdO4Ze" name="brightnessIconHi.png" compile="0" resource="1"
-            file="assets/brightnessIconHi.png"/>
-      <FILE id="kiOY7j" name="brightnessIconLo.png" compile="0" resource="1"
-            file="assets/brightnessIconLo.png"/>
-      <FILE id="MzytiH" name="check.png" compile="0" resource="1" file="assets/check.png"/>
-      <FILE id="FHWvCu" name="config.json" compile="0" resource="1" file="assets/config.json"/>
-      <FILE id="dtLXN6" name="gamesIcon.png" compile="0" resource="1" file="assets/gamesIcon.png"/>
-      <FILE id="R7QzGg" name="lock.png" compile="0" resource="1" file="assets/lock.png"/>
-      <FILE id="J6hJt7" name="powerIcon.png" compile="0" resource="1" file="assets/powerIcon.png"/>
-      <FILE id="vpRBHk" name="seguibl.ttf" compile="0" resource="1" file="assets/fonts/seguibl.ttf"/>
-      <FILE id="sInlJA" name="settingsIcon.png" compile="0" resource="1"
-            file="assets/settingsIcon.png"/>
-      <FILE id="WLBzbC" name="volumeIconHi.png" compile="0" resource="1"
-            file="assets/volumeIconHi.png"/>
-      <FILE id="w0qzKx" name="volumeIconLo.png" compile="0" resource="1"
-            file="assets/volumeIconLo.png"/>
-      <FILE id="kRiVMY" name="wait1.png" compile="0" resource="1" file="assets/wait1.png"/>
-      <FILE id="DHpT2v" name="wait2.png" compile="0" resource="1" file="assets/wait2.png"/>
-      <FILE id="DywBel" name="wait3.png" compile="0" resource="1" file="assets/wait3.png"/>
-      <FILE id="sbqoc4" name="wait4.png" compile="0" resource="1" file="assets/wait4.png"/>
-      <FILE id="e8kBas" name="wifi.json" compile="0" resource="1" file="assets/wifi.json"/>
-      <FILE id="MHXOcG" name="wifiIcon.png" compile="0" resource="1" file="assets/wifiIcon.png"/>
-      <FILE id="rl2Dqu" name="wifiStrength0.png" compile="0" resource="1"
-            file="assets/wifiStrength0.png"/>
-      <FILE id="CDRTFm" name="wifiStrength1.png" compile="0" resource="1"
-            file="assets/wifiStrength1.png"/>
-      <FILE id="sYeliS" name="wifiStrength2.png" compile="0" resource="1"
-            file="assets/wifiStrength2.png"/>
-      <FILE id="urWfDy" name="wifiStrength3.png" compile="0" resource="1"
-            file="assets/wifiStrength3.png"/>
-    </GROUP>
-    <GROUP id="{4593A345-C350-960A-058D-B48F8240AA1D}" name="Source">
-<<<<<<< HEAD
-      <FILE id="HQ7qZ3" name="PowerPageComponent.cpp" compile="1" resource="0"
-            file="Source/PowerPageComponent.cpp"/>
-      <FILE id="fTCnyT" name="PowerPageComponent.h" compile="0" resource="0"
-            file="Source/PowerPageComponent.h"/>
-      <FILE id="rgiomN" name="BatteryMonitor.cpp" compile="1" resource="0"
-            file="Source/BatteryMonitor.cpp"/>
-      <FILE id="xKXfqH" name="BatteryMonitor.h" compile="0" resource="0"
-            file="Source/BatteryMonitor.h"/>
-=======
-      <FILE id="PvOyzY" name="BatteryMonitor.cpp" compile="1" resource="0"
-            file="Source/BatteryMonitor.cpp"/>
-      <FILE id="XWBNHn" name="BatteryMonitor.h" compile="0" resource="0"
-            file="Source/BatteryMonitor.h"/>
-      <FILE id="s5uSOy" name="WifiStatusJson.cpp" compile="1" resource="0"
-            file="Source/WifiStatusJson.cpp"/>
-      <FILE id="sRZyEf" name="WifiStatusJson.h" compile="0" resource="0"
-            file="Source/WifiStatusJson.h"/>
-      <FILE id="Y1sYzG" name="WifiStatusNM.cpp" compile="1" resource="0"
-            file="Source/WifiStatusNM.cpp"/>
-      <FILE id="Lq0SiZ" name="WifiStatusNM.h" compile="0" resource="0" file="Source/WifiStatusNM.h"/>
->>>>>>> 2f681c2c
-      <FILE id="lKUWj5" name="WifiStatus.cpp" compile="1" resource="0" file="Source/WifiStatus.cpp"/>
-      <FILE id="TvdjJE" name="WifiStatus.h" compile="0" resource="0" file="Source/WifiStatus.h"/>
-      <FILE id="SsaxMA" name="LauncherComponent.cpp" compile="1" resource="0"
-            file="Source/LauncherComponent.cpp"/>
-      <FILE id="EmBY30" name="LauncherComponent.h" compile="0" resource="0"
-            file="Source/LauncherComponent.h"/>
-      <FILE id="pIj8mU" name="PageStackComponent.cpp" compile="1" resource="0"
-            file="Source/PageStackComponent.cpp"/>
-      <FILE id="uhO7dM" name="PageStackComponent.h" compile="0" resource="0"
-            file="Source/PageStackComponent.h"/>
-      <FILE id="CvUayI" name="SwitchComponent.cpp" compile="1" resource="0"
-            file="Source/SwitchComponent.cpp"/>
-      <FILE id="vb1qdw" name="SwitchComponent.h" compile="0" resource="0"
-            file="Source/SwitchComponent.h"/>
-      <FILE id="Ury6Cc" name="Utils.cpp" compile="1" resource="0" file="Source/Utils.cpp"/>
-      <FILE id="AywA6o" name="Utils.h" compile="0" resource="0" file="Source/Utils.h"/>
-      <FILE id="OWABwr" name="LauncherBarComponent.cpp" compile="1" resource="0"
-            file="Source/LauncherBarComponent.cpp"/>
-      <FILE id="fwxP6X" name="LauncherBarComponent.h" compile="0" resource="0"
-            file="Source/LauncherBarComponent.h"/>
-      <FILE id="zoO9Fb" name="AppsPageComponent.cpp" compile="1" resource="0"
-            file="Source/AppsPageComponent.cpp"/>
-      <FILE id="MMG2ZH" name="AppsPageComponent.h" compile="0" resource="0"
-            file="Source/AppsPageComponent.h"/>
-      <FILE id="WbtOiR" name="TrainComponent.cpp" compile="1" resource="0"
-            file="Source/TrainComponent.cpp"/>
-      <FILE id="W76qVq" name="TrainComponent.h" compile="0" resource="0"
-            file="Source/TrainComponent.h"/>
-      <FILE id="xoVLAp" name="PokeLookAndFeel.cpp" compile="1" resource="0"
-            file="Source/PokeLookAndFeel.cpp"/>
-      <FILE id="g1eykD" name="PokeLookAndFeel.h" compile="0" resource="0"
-            file="Source/PokeLookAndFeel.h"/>
-      <FILE id="mapBpD" name="MainComponent.cpp" compile="1" resource="0"
-            file="Source/MainComponent.cpp"/>
-      <FILE id="i4exVn" name="MainComponent.h" compile="0" resource="0" file="Source/MainComponent.h"/>
-      <FILE id="g04lyK" name="SettingsPageComponent.cpp" compile="1" resource="0"
-            file="Source/SettingsPageComponent.cpp"/>
-      <FILE id="NRuhIp" name="SettingsPageComponent.h" compile="0" resource="0"
-            file="Source/SettingsPageComponent.h"/>
-      <FILE id="TEaSbW" name="SettingsPageBluetoothComponent.cpp" compile="1"
-            resource="0" file="Source/SettingsPageBluetoothComponent.cpp"/>
-      <FILE id="ygeS0y" name="SettingsPageBluetoothComponent.h" compile="0"
-            resource="0" file="Source/SettingsPageBluetoothComponent.h"/>
-      <FILE id="WSp7Ko" name="SettingsPageWifiComponent.cpp" compile="1"
-            resource="0" file="Source/SettingsPageWifiComponent.cpp"/>
-      <FILE id="ODeJET" name="SettingsPageWifiComponent.h" compile="0" resource="0"
-            file="Source/SettingsPageWifiComponent.h"/>
-      <FILE id="Uuf9X1" name="IconSliderComponent.cpp" compile="1" resource="0"
-            file="Source/IconSliderComponent.cpp"/>
-      <FILE id="ICQxAN" name="IconSliderComponent.h" compile="0" resource="0"
-            file="Source/IconSliderComponent.h"/>
-      <FILE id="gV5DrH" name="Main.h" compile="0" resource="0" file="Source/Main.h"/>
-      <FILE id="GJ9TER" name="Main.cpp" compile="1" resource="0" file="Source/Main.cpp"/>
-    </GROUP>
-  </MAINGROUP>
-  <EXPORTFORMATS>
-    <XCODE_MAC targetFolder="Builds/MacOSX">
-      <CONFIGURATIONS>
-        <CONFIGURATION name="Debug" osxSDK="default" osxCompatibility="10.10 SDK" osxArchitecture="default"
-                       isDebug="1" optimisation="1" targetName="pocket-home" cppLanguageStandard="c++11"
-                       binaryPath="build"/>
-        <CONFIGURATION name="Release" osxSDK="default" osxCompatibility="10.10 SDK"
-                       osxArchitecture="default" isDebug="0" optimisation="3" targetName="pocket-home"
-                       cppLanguageStandard="c++11" binaryPath="build"/>
-      </CONFIGURATIONS>
-      <MODULEPATHS>
-        <MODULEPATH id="juce_core" path="deps/JUCE/modules"/>
-        <MODULEPATH id="juce_events" path="deps/JUCE/modules"/>
-        <MODULEPATH id="juce_graphics" path="deps/JUCE/modules"/>
-        <MODULEPATH id="juce_data_structures" path="deps/JUCE/modules"/>
-        <MODULEPATH id="juce_gui_basics" path="deps/JUCE/modules"/>
-      </MODULEPATHS>
-    </XCODE_MAC>
-    <LINUX_MAKE targetFolder="Builds/LinuxMakefile" cppLanguageStandard="-std=c++11"
-                extraDefs="">
-      <CONFIGURATIONS>
-        <CONFIGURATION name="Debug" libraryPath="/usr/X11R6/lib/" isDebug="1" optimisation="1"
-                       targetName="pocket-home" binaryPath="build/Debug"/>
-        <CONFIGURATION name="Release" libraryPath="/usr/X11R6/lib/" isDebug="0" optimisation="3"
-                       targetName="pocket-home" binaryPath="build/Release"/>
-      </CONFIGURATIONS>
-      <MODULEPATHS>
-        <MODULEPATH id="juce_core" path="deps/JUCE/modules"/>
-        <MODULEPATH id="juce_events" path="deps/JUCE/modules"/>
-        <MODULEPATH id="juce_graphics" path="deps/JUCE/modules"/>
-        <MODULEPATH id="juce_data_structures" path="deps/JUCE/modules"/>
-        <MODULEPATH id="juce_gui_basics" path="deps/JUCE/modules"/>
-      </MODULEPATHS>
-    </LINUX_MAKE>
-  </EXPORTFORMATS>
-  <MODULES>
-    <MODULE id="juce_core" showAllCode="1" useLocalCopy="0"/>
-    <MODULE id="juce_data_structures" showAllCode="1" useLocalCopy="0"/>
-    <MODULE id="juce_events" showAllCode="1" useLocalCopy="0"/>
-    <MODULE id="juce_graphics" showAllCode="1" useLocalCopy="0"/>
-    <MODULE id="juce_gui_basics" showAllCode="1" useLocalCopy="0"/>
-  </MODULES>
-  <JUCEOPTIONS/>
-</JUCERPROJECT>
+<?xml version="1.0" encoding="UTF-8"?>
+
+<JUCERPROJECT id="EFuQKG" name="pocket-home" projectType="guiapp" version="0.0.1"
+              bundleIdentifier="co.nextthing.PokeLaunch" includeBinaryInAppConfig="1"
+              jucerVersion="4.1.0" companyName="Next Thing Co." companyWebsite="http://nextthing.co">
+  <MAINGROUP id="NYF1Vz" name="pocket-home">
+    <GROUP id="{A1DF3F2A-774E-D561-3D99-5D88F7D2D731}" name="assets">
+      <FILE id="fXAS6U" name="appsIcon.png" compile="0" resource="1" file="assets/appsIcon.png"/>
+      <FILE id="Q1mu9C" name="backIcon.png" compile="0" resource="1" file="assets/backIcon.png"/>
+      <FILE id="lJvIsl" name="bluetooth.json" compile="0" resource="1" file="assets/bluetooth.json"/>
+      <FILE id="Mqbn9F" name="bluetoothIcon.png" compile="0" resource="1"
+            file="assets/bluetoothIcon.png"/>
+      <FILE id="UdO4Ze" name="brightnessIconHi.png" compile="0" resource="1"
+            file="assets/brightnessIconHi.png"/>
+      <FILE id="kiOY7j" name="brightnessIconLo.png" compile="0" resource="1"
+            file="assets/brightnessIconLo.png"/>
+      <FILE id="MzytiH" name="check.png" compile="0" resource="1" file="assets/check.png"/>
+      <FILE id="FHWvCu" name="config.json" compile="0" resource="1" file="assets/config.json"/>
+      <FILE id="dtLXN6" name="gamesIcon.png" compile="0" resource="1" file="assets/gamesIcon.png"/>
+      <FILE id="R7QzGg" name="lock.png" compile="0" resource="1" file="assets/lock.png"/>
+      <FILE id="pKg9ms" name="powerIcon.png" compile="0" resource="1" file="assets/powerIcon.png"/>
+      <FILE id="wDpH4Z" name="powerMenuBackground.png" compile="0" resource="1"
+            file="assets/powerMenuBackground.png"/>
+      <FILE id="vpRBHk" name="seguibl.ttf" compile="0" resource="1" file="assets/fonts/seguibl.ttf"/>
+      <FILE id="sInlJA" name="settingsIcon.png" compile="0" resource="1"
+            file="assets/settingsIcon.png"/>
+      <FILE id="WLBzbC" name="volumeIconHi.png" compile="0" resource="1"
+            file="assets/volumeIconHi.png"/>
+      <FILE id="w0qzKx" name="volumeIconLo.png" compile="0" resource="1"
+            file="assets/volumeIconLo.png"/>
+      <FILE id="kRiVMY" name="wait1.png" compile="0" resource="1" file="assets/wait1.png"/>
+      <FILE id="DHpT2v" name="wait2.png" compile="0" resource="1" file="assets/wait2.png"/>
+      <FILE id="DywBel" name="wait3.png" compile="0" resource="1" file="assets/wait3.png"/>
+      <FILE id="sbqoc4" name="wait4.png" compile="0" resource="1" file="assets/wait4.png"/>
+      <FILE id="e8kBas" name="wifi.json" compile="0" resource="1" file="assets/wifi.json"/>
+      <FILE id="MHXOcG" name="wifiIcon.png" compile="0" resource="1" file="assets/wifiIcon.png"/>
+      <FILE id="rl2Dqu" name="wifiStrength0.png" compile="0" resource="1"
+            file="assets/wifiStrength0.png"/>
+      <FILE id="CDRTFm" name="wifiStrength1.png" compile="0" resource="1"
+            file="assets/wifiStrength1.png"/>
+      <FILE id="sYeliS" name="wifiStrength2.png" compile="0" resource="1"
+            file="assets/wifiStrength2.png"/>
+      <FILE id="urWfDy" name="wifiStrength3.png" compile="0" resource="1"
+            file="assets/wifiStrength3.png"/>
+    </GROUP>
+    <GROUP id="{4593A345-C350-960A-058D-B48F8240AA1D}" name="Source">
+      <FILE id="Bc6FLL" name="PowerPageComponent.cpp" compile="1" resource="0"
+            file="Source/PowerPageComponent.cpp"/>
+      <FILE id="nawuRd" name="PowerPageComponent.h" compile="0" resource="0"
+            file="Source/PowerPageComponent.h"/>
+      <FILE id="PvOyzY" name="BatteryMonitor.cpp" compile="1" resource="0"
+            file="Source/BatteryMonitor.cpp"/>
+      <FILE id="XWBNHn" name="BatteryMonitor.h" compile="0" resource="0"
+            file="Source/BatteryMonitor.h"/>
+      <FILE id="s5uSOy" name="WifiStatusJson.cpp" compile="1" resource="0"
+            file="Source/WifiStatusJson.cpp"/>
+      <FILE id="sRZyEf" name="WifiStatusJson.h" compile="0" resource="0"
+            file="Source/WifiStatusJson.h"/>
+      <FILE id="Y1sYzG" name="WifiStatusNM.cpp" compile="1" resource="0"
+            file="Source/WifiStatusNM.cpp"/>
+      <FILE id="Lq0SiZ" name="WifiStatusNM.h" compile="0" resource="0" file="Source/WifiStatusNM.h"/>
+      <FILE id="lKUWj5" name="WifiStatus.cpp" compile="1" resource="0" file="Source/WifiStatus.cpp"/>
+      <FILE id="TvdjJE" name="WifiStatus.h" compile="0" resource="0" file="Source/WifiStatus.h"/>
+      <FILE id="SsaxMA" name="LauncherComponent.cpp" compile="1" resource="0"
+            file="Source/LauncherComponent.cpp"/>
+      <FILE id="EmBY30" name="LauncherComponent.h" compile="0" resource="0"
+            file="Source/LauncherComponent.h"/>
+      <FILE id="pIj8mU" name="PageStackComponent.cpp" compile="1" resource="0"
+            file="Source/PageStackComponent.cpp"/>
+      <FILE id="uhO7dM" name="PageStackComponent.h" compile="0" resource="0"
+            file="Source/PageStackComponent.h"/>
+      <FILE id="CvUayI" name="SwitchComponent.cpp" compile="1" resource="0"
+            file="Source/SwitchComponent.cpp"/>
+      <FILE id="vb1qdw" name="SwitchComponent.h" compile="0" resource="0"
+            file="Source/SwitchComponent.h"/>
+      <FILE id="Ury6Cc" name="Utils.cpp" compile="1" resource="0" file="Source/Utils.cpp"/>
+      <FILE id="AywA6o" name="Utils.h" compile="0" resource="0" file="Source/Utils.h"/>
+      <FILE id="OWABwr" name="LauncherBarComponent.cpp" compile="1" resource="0"
+            file="Source/LauncherBarComponent.cpp"/>
+      <FILE id="fwxP6X" name="LauncherBarComponent.h" compile="0" resource="0"
+            file="Source/LauncherBarComponent.h"/>
+      <FILE id="zoO9Fb" name="AppsPageComponent.cpp" compile="1" resource="0"
+            file="Source/AppsPageComponent.cpp"/>
+      <FILE id="MMG2ZH" name="AppsPageComponent.h" compile="0" resource="0"
+            file="Source/AppsPageComponent.h"/>
+      <FILE id="WbtOiR" name="TrainComponent.cpp" compile="1" resource="0"
+            file="Source/TrainComponent.cpp"/>
+      <FILE id="W76qVq" name="TrainComponent.h" compile="0" resource="0"
+            file="Source/TrainComponent.h"/>
+      <FILE id="xoVLAp" name="PokeLookAndFeel.cpp" compile="1" resource="0"
+            file="Source/PokeLookAndFeel.cpp"/>
+      <FILE id="g1eykD" name="PokeLookAndFeel.h" compile="0" resource="0"
+            file="Source/PokeLookAndFeel.h"/>
+      <FILE id="mapBpD" name="MainComponent.cpp" compile="1" resource="0"
+            file="Source/MainComponent.cpp"/>
+      <FILE id="i4exVn" name="MainComponent.h" compile="0" resource="0" file="Source/MainComponent.h"/>
+      <FILE id="g04lyK" name="SettingsPageComponent.cpp" compile="1" resource="0"
+            file="Source/SettingsPageComponent.cpp"/>
+      <FILE id="NRuhIp" name="SettingsPageComponent.h" compile="0" resource="0"
+            file="Source/SettingsPageComponent.h"/>
+      <FILE id="TEaSbW" name="SettingsPageBluetoothComponent.cpp" compile="1"
+            resource="0" file="Source/SettingsPageBluetoothComponent.cpp"/>
+      <FILE id="ygeS0y" name="SettingsPageBluetoothComponent.h" compile="0"
+            resource="0" file="Source/SettingsPageBluetoothComponent.h"/>
+      <FILE id="WSp7Ko" name="SettingsPageWifiComponent.cpp" compile="1"
+            resource="0" file="Source/SettingsPageWifiComponent.cpp"/>
+      <FILE id="ODeJET" name="SettingsPageWifiComponent.h" compile="0" resource="0"
+            file="Source/SettingsPageWifiComponent.h"/>
+      <FILE id="Uuf9X1" name="IconSliderComponent.cpp" compile="1" resource="0"
+            file="Source/IconSliderComponent.cpp"/>
+      <FILE id="ICQxAN" name="IconSliderComponent.h" compile="0" resource="0"
+            file="Source/IconSliderComponent.h"/>
+      <FILE id="gV5DrH" name="Main.h" compile="0" resource="0" file="Source/Main.h"/>
+      <FILE id="GJ9TER" name="Main.cpp" compile="1" resource="0" file="Source/Main.cpp"/>
+    </GROUP>
+  </MAINGROUP>
+  <EXPORTFORMATS>
+    <XCODE_MAC targetFolder="Builds/MacOSX">
+      <CONFIGURATIONS>
+        <CONFIGURATION name="Debug" osxSDK="default" osxCompatibility="10.10 SDK" osxArchitecture="default"
+                       isDebug="1" optimisation="1" targetName="pocket-home" cppLanguageStandard="c++11"
+                       binaryPath="build"/>
+        <CONFIGURATION name="Release" osxSDK="default" osxCompatibility="10.10 SDK"
+                       osxArchitecture="default" isDebug="0" optimisation="3" targetName="pocket-home"
+                       cppLanguageStandard="c++11" binaryPath="build"/>
+      </CONFIGURATIONS>
+      <MODULEPATHS>
+        <MODULEPATH id="juce_core" path="deps/JUCE/modules"/>
+        <MODULEPATH id="juce_events" path="deps/JUCE/modules"/>
+        <MODULEPATH id="juce_graphics" path="deps/JUCE/modules"/>
+        <MODULEPATH id="juce_data_structures" path="deps/JUCE/modules"/>
+        <MODULEPATH id="juce_gui_basics" path="deps/JUCE/modules"/>
+      </MODULEPATHS>
+    </XCODE_MAC>
+    <LINUX_MAKE targetFolder="Builds/LinuxMakefile" cppLanguageStandard="-std=c++11"
+                extraDefs="">
+      <CONFIGURATIONS>
+        <CONFIGURATION name="Debug" libraryPath="/usr/X11R6/lib/" isDebug="1" optimisation="1"
+                       targetName="pocket-home" binaryPath="build/Debug"/>
+        <CONFIGURATION name="Release" libraryPath="/usr/X11R6/lib/" isDebug="0" optimisation="3"
+                       targetName="pocket-home" binaryPath="build/Release"/>
+      </CONFIGURATIONS>
+      <MODULEPATHS>
+        <MODULEPATH id="juce_core" path="deps/JUCE/modules"/>
+        <MODULEPATH id="juce_events" path="deps/JUCE/modules"/>
+        <MODULEPATH id="juce_graphics" path="deps/JUCE/modules"/>
+        <MODULEPATH id="juce_data_structures" path="deps/JUCE/modules"/>
+        <MODULEPATH id="juce_gui_basics" path="deps/JUCE/modules"/>
+      </MODULEPATHS>
+    </LINUX_MAKE>
+  </EXPORTFORMATS>
+  <MODULES>
+    <MODULE id="juce_core" showAllCode="1" useLocalCopy="0"/>
+    <MODULE id="juce_data_structures" showAllCode="1" useLocalCopy="0"/>
+    <MODULE id="juce_events" showAllCode="1" useLocalCopy="0"/>
+    <MODULE id="juce_graphics" showAllCode="1" useLocalCopy="0"/>
+    <MODULE id="juce_gui_basics" showAllCode="1" useLocalCopy="0"/>
+  </MODULES>
+  <JUCEOPTIONS/>
+</JUCERPROJECT>